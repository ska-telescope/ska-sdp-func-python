--- conflicted
+++ resolved
@@ -244,17 +244,6 @@
     assert partitioned_comps == [components]
 
 
-<<<<<<< HEAD
-# @pytest.mark.skip(
-#     reason="Unable to set frequency and flux correctly for "
-#     "a multi-frequency skycomponent"
-# )
-def test_fit_skycomponent_spectral_index_flux_of_1(result_operations):
-    """Check multi-frequency skycomponents returns 0
-        as log10(1) is 0
-    """
-    single_freq_comp = result_operations["skycomponents_list"][0]
-=======
 @pytest.mark.skip(
     reason="Unable to set frequency and flux correctly for "
     "a multi-frequency skycomponent"
@@ -262,7 +251,6 @@
 def test_fit_skycomponent_spectral_index(input_params):
     """Check fits multi-frequency skycomponents"""
     single_freq_comp = input_params["skycomponents_list"][0]
->>>>>>> 8f3c5ce7
     sf_spec_indx = fit_skycomponent_spectral_index(single_freq_comp)
 
     frequency = numpy.linspace(0.9e8, 1.1e8, 3)
@@ -279,25 +267,4 @@
     mf_spec_indx = fit_skycomponent_spectral_index(multi_freq_comp)
 
     assert sf_spec_indx == 0.0
-    assert mf_spec_indx == 0.0
-
-
-def test_fit_skycomponent_spectral_index_flux_not_1(result_operations):
-    """Check multi-frequency skycomponents returns the correctindex
-    """
-    single_freq_comp = result_operations["skycomponents_list"][0]
-
-    frequency = numpy.linspace(0.9e8, 1.1e8, 3)
-    flux = numpy.random.rand(3, 1)
-    multi_freq_comp = SkyComponent(
-        direction=result_operations["home"],
-        frequency=frequency,
-        name="multi_freq_sc",
-        flux=flux,
-        shape="Point",
-        polarisation_frame=PolarisationFrame("stokesI"),
-    )
-
-    mf_spec_indx = fit_skycomponent_spectral_index(multi_freq_comp)
-
-    assert mf_spec_indx != 0+    assert mf_spec_indx == 1