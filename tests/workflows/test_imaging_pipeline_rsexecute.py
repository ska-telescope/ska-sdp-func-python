--- conflicted
+++ resolved
@@ -55,15 +55,9 @@
 @pytest.mark.parametrize(
     "use_dask, optimise, test_max, test_min",
     [
-<<<<<<< HEAD
-        (True, True, 4.094169571405569, -0.005846355119035163),
-        #        (True, False, 4.094169571405569, -0.005846355119035163),
-        #        (False, False, 4.094169571405569, -0.005846355119035163),
-=======
         (True,  True,  4.093884731966968, -0.006771973227456045),
         (True,  False, 4.093884731966968, -0.006771973227456045),
         (False, False, 4.093884731966968, -0.006771973227456045),
->>>>>>> 966ef9eb
     ],
 )
 def test_imaging_pipeline(use_dask, optimise, test_max, test_min):
