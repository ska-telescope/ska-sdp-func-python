--- conflicted
+++ resolved
@@ -15,12 +15,7 @@
 from processing_components.simulation.configurations import create_named_configuration
 from workflows.arlexecute.imaging.imaging_arlexecute import zero_list_arlexecute_workflow, \
     predict_list_arlexecute_workflow, invert_list_arlexecute_workflow, subtract_list_arlexecute_workflow, \
-<<<<<<< HEAD
-    weight_list_arlexecute_workflow, residual_list_arlexecute_workflow, sum_invert_results_arlexecute, \
-    restore_list_arlexecute_workflow
-=======
     weight_list_arlexecute_workflow, residual_list_arlexecute_workflow, sum_invert_results_arlexecute
->>>>>>> 42da0394
 from workflows.shared.imaging.imaging_shared import sum_invert_results
 from wrappers.arlexecute.execution_support.arlexecutebase import ARLExecuteBase
 from wrappers.arlexecute.execution_support.dask_init import get_dask_Client
@@ -54,12 +49,7 @@
     
     def tearDown(self):
         arlexecute.close()
-<<<<<<< HEAD
-        del arlexecute
-    
-=======
-
->>>>>>> 42da0394
+
     def actualSetUp(self, add_errors=False, freqwin=3, block=False, dospectral=True, dopol=False, zerow=False,
                     makegcfcf=False):
         
@@ -191,11 +181,7 @@
         
         assert numpy.max(numpy.abs(dirty[0].data)), "Residual image is empty"
         if self.persist: export_image_to_fits(dirty[0], '%s/test_imaging_predict_%s%s_%s_dirty.fits' %
-<<<<<<< HEAD
-                                              (self.dir, context, extra, arlexecute.type()))
-=======
                              (self.dir, context, extra, arlexecute.type()))
->>>>>>> 42da0394
         
         maxabs = numpy.max(numpy.abs(dirty[0].data))
         assert maxabs < fluxthreshold, "Error %.3f greater than fluxthreshold %.3f " % (maxabs, fluxthreshold)
@@ -211,11 +197,7 @@
         
         print(dirty)
         if self.persist: export_image_to_fits(dirty[0], '%s/test_imaging_invert_%s%s_%s_dirty.fits' %
-<<<<<<< HEAD
-                                              (self.dir, context, extra, arlexecute.type()))
-=======
                              (self.dir, context, extra, arlexecute.type()))
->>>>>>> 42da0394
         
         assert numpy.max(numpy.abs(dirty[0].data)), "Image is empty"
         
