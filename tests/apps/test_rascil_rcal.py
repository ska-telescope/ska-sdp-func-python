""" Unit test for rascil_rcal app.

"""
import os
import logging
import unittest
import shutil
import glob

import numpy
from astropy import units as u
from astropy.coordinates import SkyCoord

from rascil.apps.rascil_rcal import (
    cli_parser,
    rcal_simulator,
    get_gain_data,
    gt_single_plot,
    read_skycomponent_from_txt_with_external_frequency,
    _rfi_flagger,
)
from rascil.data_models import (
    rascil_path,
    Skycomponent,
    import_gaintable_from_hdf5,
    export_skycomponent_to_hdf5,
)
from rascil.data_models.polarisation import PolarisationFrame
from rascil.processing_components import (
    export_blockvisibility_to_ms,
    dft_skycomponent_visibility,
    create_gaintable_from_blockvisibility,
    simulate_gaintable,
    apply_gaintable,
    qa_visibility,
    qa_gaintable,
)
from rascil.processing_components.simulation import create_named_configuration
from rascil.processing_components.simulation import ingest_unittest_visibility

log = logging.getLogger("rascil-logger")
<<<<<<< HEAD
log.setLevel(logging.INFO)
log.addHandler(logging.StreamHandler(sys.stdout))
=======
log.setLevel(logging.WARNING)
>>>>>>> a59195b5


class TestRASCILRcal(unittest.TestCase):
    def pre_setup(self, dopol=False):
        """Create and fill values into the MeassurementSet

        :param dopol: Use polarisation?
        """

        self.persist = os.getenv("RASCIL_PERSIST", False)

        self.low = create_named_configuration("LOW-AA0.5")
        self.freqwin = 200
        self.ntimes = 240
        self.times = numpy.linspace(-2.0, +2.0, self.ntimes) * numpy.pi / 12.0
        self.frequency = numpy.linspace(0.8e8, 1.2e8, self.freqwin)

        if self.freqwin > 1:
            self.channelwidth = numpy.array(
                self.freqwin * [self.frequency[1] - self.frequency[0]]
            )
        else:
            self.channelwidth = numpy.array([1e6])

        if dopol:
            self.vis_pol = PolarisationFrame("linear")
            self.image_pol = PolarisationFrame("stokesIQUV")
            f = [100.0, 20.0, 0.0, 0.0]
        else:
            self.vis_pol = PolarisationFrame("stokesI")
            self.image_pol = PolarisationFrame("stokesI")
            f = [100.0]

        self.flux = numpy.array(self.freqwin * [f])

        self.phasecentre = SkyCoord(
            ra=+180.0 * u.deg, dec=-60.0 * u.deg, frame="icrs", equinox="J2000"
        )
        self.bvis_original = ingest_unittest_visibility(
            self.low,
            self.frequency,
            self.channelwidth,
            self.times,
            self.vis_pol,
            self.phasecentre,
        )

    def makeMS(self, flux):

        comp = self.create_dft_components(flux)

        export_skycomponent_to_hdf5(
            [comp],
            rascil_path("test_results/test_rascil_rcal_components.hdf"),
        )

        self.bvis_error = self.create_apply_gains()

        export_blockvisibility_to_ms(
            rascil_path("test_results/test_rascil_rcal.ms"), [self.bvis_error]
        )

    def create_dft_components(self, flux):
        """Create the components, save to file, dft into visibility

        :param flux:

        :return pointsource: Point source skycomponent
        """
        pointsource = Skycomponent(
            direction=self.phasecentre,
            polarisation_frame=self.image_pol,
            flux=flux,
            frequency=self.frequency,
        )
        self.bvis_original = dft_skycomponent_visibility(
            self.bvis_original, pointsource
        )

        return pointsource

    def write_to_txt(self, comp):

        self.txtfile = rascil_path("test_results/test_rascil_rcal_components.txt")

        coord_ra = comp.direction.ra.degree
        coord_dec = comp.direction.dec.degree
        f = open(self.txtfile, "w")
        f.write(
            "%.6f, %.6f, %10.6e, %10.6e, %10.6e, %10.6e\n"
            % (
                coord_ra,
                coord_dec,
                comp.flux[0][0],
                0.0,
                0.0,
                0.0,
            )
        )
        f.close()

    def create_apply_gains(self):
        """Create the gaintable, apply to the visibility, write as MeasurementSet

        :return: bvis_error: BlockVisibility
        """
        self.gt = create_gaintable_from_blockvisibility(
            self.bvis_original, jones_type="B"
        )
        self.gt = simulate_gaintable(self.gt, phase_error=0.1)
        qa_gt = qa_gaintable(self.gt)
        assert qa_gt.data["rms-amp"] < 1e-12, str(qa_gt)
        assert qa_gt.data["rms-phase"] > 0.0, str(qa_gt)
        bvis_error = apply_gaintable(self.bvis_original, self.gt)
        assert numpy.std(numpy.angle(bvis_error["vis"].data)) > 0.0

        return bvis_error

    def cleanup_data_files(self):
        """Cleanup the temporary data files"""

        # First remove the measurement set
        shutil.rmtree(
            rascil_path("test_results/test_rascil_rcal.ms"), ignore_errors=True
        )

        to_remove = rascil_path("test_results/test_rascil_rcal*")
        for f in glob.glob(to_remove):
            if os.path.exists(f):
                os.remove(f)

    def setUp(self) -> None:

        parser = cli_parser()
        self.args = parser.parse_args([])
        self.args.ingest_msname = rascil_path("test_results/test_rascil_rcal.ms")
        self.args.ingest_components_file = rascil_path(
            "test_results/test_rascil_rcal_components.hdf"
        )
        self.args.do_plotting = "False"
        self.args.plot_dir = rascil_path("test_results/")

    # Regression test
    def test_rcal(self):
        self.pre_setup()
        self.makeMS(self.flux)

        # flag only after gain tables are calculated, i.e. flagging will not affect gain solutions
        self.args.flag_first = "False"
        gtfile = rcal_simulator(self.args)

        # Check that the gaintable exists and is correct by applying it to
        # the corrupted visibility
        assert os.path.exists(gtfile)
        gain_table = import_gaintable_from_hdf5(gtfile)
        assert (
            gain_table["weight"].data != 0
        ).all()  # un-flagged data, all weights are non-zero
        log.info(f"\nFinal gaintable: {gain_table}")

        qa_gt = qa_gaintable(gain_table)
        log.info(qa_gt)
        assert qa_gt.data["rms-phase"] > 0.0, str(qa_gt)

        bvis_difference = apply_gaintable(self.bvis_error, gain_table, inverse=True)
        bvis_difference["vis"] -= self.bvis_original["vis"]
        qa = qa_visibility(bvis_difference)
        assert qa.data["maxabs"] < 1e-12, str(qa)
        assert qa.data["minabs"] < 1e-12, str(qa)

        # Test the plot does not exist
        self.plotfile = rascil_path("test_results/test_rascil_rcal_plot.png")
        assert os.path.exists(self.plotfile) is False

<<<<<<< HEAD
    def test_rcal_with_flagging(self):
        """Test that rcal uses RFI flagging (the returned bvis has flags)."""
        self.pre_setup()
        self.makeMS(self.flux)

        self.args.flag_first = "False"  # flag before gains are calculated

=======
        # Test that when we flag first, the results are different from
        # when we flag after gains were calculated
        os.remove(gtfile)
        self.args.flag_first = "True"  # flag before gains are calculated
>>>>>>> a59195b5
        gtfile = rcal_simulator(self.args)
        gain_table_w_flag = import_gaintable_from_hdf5(gtfile)

<<<<<<< HEAD
        self.args.flag_first = "True"  # flag before gains are calculated
        gtfile = rcal_simulator(self.args)
        gain_table2 = import_gaintable_from_hdf5(gtfile)

        assert (gain_table2["weight"].data != gain_table["weight"].data).any()
=======
        assert (gain_table_w_flag["weight"].data != gain_table["weight"].data).any()
>>>>>>> a59195b5

        if self.persist is False:
            self.cleanup_data_files()

    def test_rcal_plot(self):
        self.pre_setup()
        self.create_dft_components(self.flux)
        self.bvis_error = self.create_apply_gains()

        self.plotfile = rascil_path("test_results/test_rascil_rcal_plot.png")
        plot_name = self.plotfile.replace(".png", "")
        gt_single_plot(self.gt, plot_name=plot_name)

        assert os.path.exists(self.plotfile)

        if self.persist is False:
            self.cleanup_data_files()

    # Unit tests for additional functions
    def test_read_txtfile(self):
        """Test for read_skycomponent_from_txt_with_external_frequency"""
        self.pre_setup()
        comp = self.create_dft_components(self.flux)
        self.write_to_txt(comp)

        components_read = read_skycomponent_from_txt_with_external_frequency(
            self.txtfile, self.frequency, self.vis_pol
        )
        assert components_read.direction == self.phasecentre
        assert components_read.flux[:, 0].all() == self.flux.all()

        if self.persist is False:
            self.cleanup_data_files()

    def test_get_gain_data(self):
        self.pre_setup()
        self.create_dft_components(self.flux)
        self.bvis_error = self.create_apply_gains()

        gain_data = get_gain_data(self.gt)
        assert len(gain_data[0]) == 1  # time dimension
        assert len(gain_data[1]) == 6  # gain dimension (number of antennas)
        assert len(gain_data[2]) == 6  # phase dimension
        assert len(gain_data[3]) == 1  # residual dimension
        assert len(gain_data[4]) == 6  # weight dimension

        if self.persist is False:
            self.cleanup_data_files()

<<<<<<< HEAD
    def test_rfi_flagger_flag(self):
        self.pre_setup()
        new_bvis = self.bvis_original.copy(deep=True)
        new_bvis["vis"].data[0][0][0][0] = 100
=======
    def test_rfi_flagger(self):
        self.pre_setup()
        new_bvis = self.bvis_original.copy(deep=True)
        # update new_bvis to have a value that will be flagged
        new_bvis["vis"].data[0, 0, 0, 0] = 100
>>>>>>> a59195b5

        _rfi_flagger(new_bvis)

        assert new_bvis != self.bvis_original
<<<<<<< HEAD
        assert new_bvis["flags"].data[0][0][0][0] == 1
        new_bvis["vis"].data[0][0][0][0] = 0
=======
        assert new_bvis["flags"].data[0, 0, 0, 0] == 1

        # reset value, so we can check that now all are 0
        new_bvis["vis"].data[0, 0, 0, 0] = 0
>>>>>>> a59195b5
        assert (new_bvis["vis"].data == 0).all()


if __name__ == "__main__":
    unittest.main()<|MERGE_RESOLUTION|>--- conflicted
+++ resolved
@@ -39,12 +39,7 @@
 from rascil.processing_components.simulation import ingest_unittest_visibility
 
 log = logging.getLogger("rascil-logger")
-<<<<<<< HEAD
-log.setLevel(logging.INFO)
-log.addHandler(logging.StreamHandler(sys.stdout))
-=======
 log.setLevel(logging.WARNING)
->>>>>>> a59195b5
 
 
 class TestRASCILRcal(unittest.TestCase):
@@ -219,32 +214,14 @@
         self.plotfile = rascil_path("test_results/test_rascil_rcal_plot.png")
         assert os.path.exists(self.plotfile) is False
 
-<<<<<<< HEAD
-    def test_rcal_with_flagging(self):
-        """Test that rcal uses RFI flagging (the returned bvis has flags)."""
-        self.pre_setup()
-        self.makeMS(self.flux)
-
-        self.args.flag_first = "False"  # flag before gains are calculated
-
-=======
         # Test that when we flag first, the results are different from
         # when we flag after gains were calculated
         os.remove(gtfile)
         self.args.flag_first = "True"  # flag before gains are calculated
->>>>>>> a59195b5
         gtfile = rcal_simulator(self.args)
         gain_table_w_flag = import_gaintable_from_hdf5(gtfile)
 
-<<<<<<< HEAD
-        self.args.flag_first = "True"  # flag before gains are calculated
-        gtfile = rcal_simulator(self.args)
-        gain_table2 = import_gaintable_from_hdf5(gtfile)
-
-        assert (gain_table2["weight"].data != gain_table["weight"].data).any()
-=======
         assert (gain_table_w_flag["weight"].data != gain_table["weight"].data).any()
->>>>>>> a59195b5
 
         if self.persist is False:
             self.cleanup_data_files()
@@ -294,31 +271,19 @@
         if self.persist is False:
             self.cleanup_data_files()
 
-<<<<<<< HEAD
-    def test_rfi_flagger_flag(self):
-        self.pre_setup()
-        new_bvis = self.bvis_original.copy(deep=True)
-        new_bvis["vis"].data[0][0][0][0] = 100
-=======
     def test_rfi_flagger(self):
         self.pre_setup()
         new_bvis = self.bvis_original.copy(deep=True)
         # update new_bvis to have a value that will be flagged
         new_bvis["vis"].data[0, 0, 0, 0] = 100
->>>>>>> a59195b5
 
         _rfi_flagger(new_bvis)
 
         assert new_bvis != self.bvis_original
-<<<<<<< HEAD
-        assert new_bvis["flags"].data[0][0][0][0] == 1
-        new_bvis["vis"].data[0][0][0][0] = 0
-=======
         assert new_bvis["flags"].data[0, 0, 0, 0] == 1
 
         # reset value, so we can check that now all are 0
         new_bvis["vis"].data[0, 0, 0, 0] = 0
->>>>>>> a59195b5
         assert (new_bvis["vis"].data == 0).all()
 
 
