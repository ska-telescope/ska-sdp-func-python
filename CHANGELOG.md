# Changelog

<<<<<<< HEAD
main
----
* Added utility functions to support rechannelisation of bandpass and delay solutions for CBF beamformer calibration
=======

0.2.0
----
* Fix mapping of calibration techniques between rascil and DP3, add more extensive tests ([MR30](https://gitlab.com/ska-telescope/sdp/ska-sdp-func-python/-/merge_requests/30))
>>>>>>> f95f6211

0.1.5
----
* Bug fix for calculating f2 of multi-channels ([MR26](https://gitlab.com/ska-telescope/sdp/ska-sdp-func-python/-/merge_requests/26))

0.1.4
----
* Migrate function to perform DP3 calibration from rascil-main ([MR24](https://gitlab.com/ska-telescope/sdp/ska-sdp-func-python/-/merge_requests/24))
* Bug fix for weight_visibility function modified input visibility ([MR23](https://gitlab.com/ska-telescope/sdp/ska-sdp-func-python/-/merge_requests/23))

0.1.3
----
* Bug fix for calculating weighing with conjugate visibilities ([MR20](https://gitlab.com/ska-telescope/sdp/ska-sdp-func-python/-/merge_requests/20))
* Add function expand_polarizations, needed to add the option of calibration with DP3 in rascil ([MR22](https://gitlab.com/ska-telescope/sdp/ska-sdp-func-python/-/merge_requests/22))

0.1.2
----
* Refactored various functions related to deconvolution and calibration to decrease complexity ([MR12](https://gitlab.com/ska-telescope/sdp/ska-sdp-func-python/-/merge_requests/12))
* Fixed some bugs and tests for functions with image creation, apply_gaintable and advise_wide_field ([MR11](https://gitlab.com/ska-telescope/sdp/ska-sdp-func-python/-/merge_requests/11), [MR14](https://gitlab.com/ska-telescope/sdp/ska-sdp-func-python/-/merge_requests/14), [MR15](https://gitlab.com/ska-telescope/sdp/ska-sdp-func-python/-/merge_requests/15))
* Reviewed and updated processing functions documentation ([MR8](https://gitlab.com/ska-telescope/sdp/ska-sdp-func-python/-/merge_requests/8), [MR13](https://gitlab.com/ska-telescope/sdp/ska-sdp-func-python/-/merge_requests/13))
* Rearranged files and renamed directories ([MR4](https://gitlab.com/ska-telescope/sdp/ska-sdp-func-python/-/merge_requests/4), [MR5](https://gitlab.com/ska-telescope/sdp/ska-sdp-func-python/-/merge_requests/5), [MR7](https://gitlab.com/ska-telescope/sdp/ska-sdp-func-python/-/merge_requests/7))
* Migrated processing functions from RASCIL ([MR2](https://gitlab.com/ska-telescope/sdp/ska-sdp-func-python/-/merge_requests/2), [MR6](https://gitlab.com/ska-telescope/sdp/ska-sdp-func-python/-/merge_requests/6))<|MERGE_RESOLUTION|>--- conflicted
+++ resolved
@@ -1,15 +1,12 @@
 # Changelog
 
-<<<<<<< HEAD
 main
 ----
 * Added utility functions to support rechannelisation of bandpass and delay solutions for CBF beamformer calibration
-=======
 
 0.2.0
 ----
 * Fix mapping of calibration techniques between rascil and DP3, add more extensive tests ([MR30](https://gitlab.com/ska-telescope/sdp/ska-sdp-func-python/-/merge_requests/30))
->>>>>>> f95f6211
 
 0.1.5
 ----
