"""
Useful array functions.
"""

__all__ = [
    "average_chunks",
    "average_chunks2",
    "tukey_filter",
    "insert_array",
    "insert_function_L",
    "insert_function_pswf",
    "insert_function_sinc",
]

import numpy


def average_chunks(arr, wts, chunksize):
    """Average the array arr with weights by chunks

     Array len does not have to be multiple of chunksize

    :param arr: 1D array of values
    :param wts: 1D array of weights
    :param chunksize: averaging size
    :return: 1D array of averaged data_models, 1d array of weights
    """
    if chunksize <= 1:
        return arr, wts

    mask = numpy.zeros(
        ((len(arr) - 1) // chunksize + 1, arr.shape[0]), dtype=bool
    )
    for enumerate_id, i in enumerate(range(0, len(arr), chunksize)):
        mask[enumerate_id, i : i + chunksize] = 1
    chunks = mask.dot(wts * arr)
    weights = mask.dot(wts)
    # chunks[weights > 0.0] = chunks[weights > 0.0] / weights[weights > 0.0]
    numpy.putmask(chunks, weights > 0.0, chunks / weights)

    return chunks, weights


def average_chunks2(arr, wts, chunksize):
    """Average the two dimensional array arr with weights by chunks

     Array len does not have to be multiple of chunksize.

    :param arr: 2D array of values
    :param wts: 2D array of weights
    :param chunksize: 2-tuple of averaging region e.g. (2,3)
    :return: 2D array of averaged data_models, 2d array of weights
    """
    # Do each axis to determine length
    #    assert arr.shape == wts.shape, "Shapes of arrays must be the same"
    # It is possible that there is a dangling null axis on wts
    wts = wts.reshape(arr.shape)

    l0 = len(average_chunks(arr[:, 0], wts[:, 0], chunksize[0])[0])
    l1 = len(average_chunks(arr[0, :], wts[0, :], chunksize[1])[0])

    tempchunks = numpy.zeros([arr.shape[0], l1], dtype=arr.dtype)
    tempwt = numpy.zeros([arr.shape[0], l1])

    tempchunks *= tempwt
    for i in range(arr.shape[0]):
        result = average_chunks(arr[i, :], wts[i, :], chunksize[1])
        tempchunks[i, :], tempwt[i, :] = (
            result[0].flatten(),
            result[1].flatten(),
        )

    chunks = numpy.zeros([l0, l1], dtype=arr.dtype)
    weights = numpy.zeros([l0, l1])

    for i in range(l1):
        result = average_chunks(tempchunks[:, i], tempwt[:, i], chunksize[0])
        chunks[:, i], weights[:, i] = result[0].flatten(), result[1].flatten()

    return chunks, weights


def tukey_filter(x, r):
    """Calculate the Tukey (tapered cosine) filter

     See e.g. https://uk.mathworks.com/help/signal/ref/tukeywin.html

    :param x: x coordinate (float)
    :param r: transition point of filter (float)
    :returns: Value of filter for x
    """
    if 0.0 <= x < r / 2.0:
        return 0.5 * (1.0 + numpy.cos(2.0 * numpy.pi * (x - r / 2.0) / r))
    if 1 - r / 2.0 <= x <= 1.0:
        return 0.5 * (1.0 + numpy.cos(2.0 * numpy.pi * (x - 1 + r / 2.0) / r))

    return 1.0


def insert_function_sinc(x):
    """Insertion with Sinc function

    :param x: 1D vector
    :return: 1d vector
    """
    s = numpy.zeros_like(x)
    s[x != 0.0] = numpy.sin(numpy.pi * x[x != 0.0]) / (numpy.pi * x[x != 0.0])
    return s


def insert_function_L(x, a=5):
    """Insertion with Lanczos function

    :param x: 1D vector
    :param a: width
    :return: 1d vector
    """
    L = insert_function_sinc(x) * insert_function_sinc(x / a)
    return L


def insert_function_pswf(x, a=5):
    """Insertion with PSWF

    :param x: 1D vector
    :param a: width
    :return: 1d vector
    """

    from ska_sdp_func_python.fourier_transforms.fft_coordinates import grdsf

    return grdsf(abs(x) / a)[1]


def insert_array(
    im, x, y, flux, bandwidth=1.0, support=7, insert_function=insert_function_L
):
    """Insert point into image using specified function

    :param im: Image
    :param x: x in float pixels
    :param y: y in float pixels
    :param flux: Flux[nchan, npol]
    :param bandwidth: Support of data in uv plane
    :param support: Support of function in image space
<<<<<<< HEAD
    :param insert_function: insert_function_L or
                insert_function_Sinc or insert_function_pswf
    :return:
=======
    :param insert_function: insert_function_L or insert_function_Sinc or insert_function_pswf
    :return: Image after insertion
>>>>>>> 38e1df1e
    """
    nchan, npol, ny, nx = im.shape
    intx = int(numpy.round(x))
    inty = int(numpy.round(y))
    fracx = x - intx
    fracy = y - inty
    gridx = numpy.arange(-support, support)
    gridy = numpy.arange(-support, support)

    insert = numpy.outer(
        insert_function(bandwidth * (gridy - fracy)),
        insert_function(bandwidth * (gridx - fracx)),
    )

    insertsum = numpy.sum(insert)
    assert insertsum > 0, f"Sum of interpolation coefficients {insertsum}."
    insert = insert / insertsum

    for chan in range(nchan):
        for pol in range(npol):
            im[
                chan,
                pol,
                inty - support : inty + support,
                intx - support : intx + support,
            ] += (
                flux[chan, pol] * insert
            )

    return im<|MERGE_RESOLUTION|>--- conflicted
+++ resolved
@@ -143,14 +143,9 @@
     :param flux: Flux[nchan, npol]
     :param bandwidth: Support of data in uv plane
     :param support: Support of function in image space
-<<<<<<< HEAD
     :param insert_function: insert_function_L or
                 insert_function_Sinc or insert_function_pswf
-    :return:
-=======
-    :param insert_function: insert_function_L or insert_function_Sinc or insert_function_pswf
     :return: Image after insertion
->>>>>>> 38e1df1e
     """
     nchan, npol, ny, nx = im.shape
     intx = int(numpy.round(x))
