--- conflicted
+++ resolved
@@ -92,14 +92,9 @@
     :param dirty_list: List of images to be searched.
                     These should be different frequencies
     :param nmoment: Number of moments to be fitted
-<<<<<<< HEAD
     :param reference_frequency: Reference frequency
                     (default None uses centre frequency)
-    :return: list of skycomponents
-=======
-    :param reference_frequency: Reference frequency (default None uses centre frequency)
     :return: List of SkyComponents
->>>>>>> 38e1df1e
     """
     frequency = numpy.array([d.frequency[0] for d in dirty_list])
 
@@ -160,23 +155,14 @@
 ) -> List[SkyComponent]:
     """Smooth SkyComponent fluxes by fitting polynomial in frequency
 
-<<<<<<< HEAD
-     Each skycomponent in a list is interpolated in
+     Each SkyComponent in a list is interpolated in
      frequency using a Taylor series expansion.
-=======
-     Each SkyComponent in a list is interpolated in frequency using a Taylor series expansion.
->>>>>>> 38e1df1e
 
     :param sc_list: List of SkyComponents to be interpolated (in frequency_
     :param nmoment: Number of moments to be fitted
-<<<<<<< HEAD
     :param reference_frequency: Reference frequency
                 (default None uses central frequency)
-    :return: list of interpolated skycomponents
-=======
-    :param reference_frequency: Reference frequency (default None uses central frequency)
     :return: list of interpolated SkyComponents
->>>>>>> 38e1df1e
     """
     frequency = sc_list[0].frequency
 
@@ -227,14 +213,9 @@
 ) -> List[SkyComponent]:
     """Gather a SkyComponent list from [chan][source] to [source]
 
-<<<<<<< HEAD
      This function converts list of lists of single
-     frequency skycomponents into a list of
-     multi-frequency skycomponents
-=======
-     This function converts list of lists of single frequency skycomponents into
-     a list of multi-frequency SkyComponents
->>>>>>> 38e1df1e
+     frequency SkyComponents into a list of
+     multi-frequency SkyComponents
 
     :param sc_list: List of SkyComponents
     :return: List[List[SkyComponent]]
