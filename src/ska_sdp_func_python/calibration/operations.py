""" Functions for calibration.

"""

__all__ = [
    "apply_gaintable",
    "multiply_gaintables",
    "concatenate_gaintables",
]

import copy
import logging

import numpy.linalg
import xarray
from astropy.time import Time
from ska_sdp_datamodels.calibration.calibration_model import GainTable
from ska_sdp_datamodels.visibility.vis_model import Visibility

log = logging.getLogger("func-python-logger")


def apply_gaintable(
    vis: Visibility,
    gt: GainTable,
    inverse=False,
    use_flags=False,
) -> Visibility:
    """Apply a gain table to a visibility

    The corrected visibility is::

        V_corrected = {g_i * g_j^*}^-1 V_obs

    If the visibility data are polarised e.g.
    polarisation_frame("linear") then the inverse operator
    represents an actual inverse of the gains.

    :param vis: visibility to have gains applied
    :param gt: Gaintable to be applied
    :param inverse: Apply the inverse (default=False)
    :param use_flags: Use flags?
    :return: input vis with gains applied

    """
    ntimes, nants, nchan, _, _ = gt.gain.shape

    if inverse:
        log.debug("apply_gaintable: Apply inverse gaintable")
    else:
        log.debug("apply_gaintable: Apply gaintable")

    if vis.visibility_acc.npol == 1:
        log.debug("apply_gaintable: scalar gains")

    row_numbers = numpy.arange(len(vis.time))

    for row in range(ntimes):
        vis_rows = (
            numpy.abs(vis.time.data - gt.time.data[row])
            < gt.interval.data[row] / 2.0
        )
        vis_rows = row_numbers[vis_rows]
        if len(vis_rows) > 0:

            # Lookup the gain for this set of visibilities
            gain = gt["gain"].data[row]
            cgain = numpy.conjugate(gt["gain"].data[row])

            nant = gain.shape[0]
            nchan = gain.shape[1]
            baselines = vis.baselines.data

            # Try to ignore visibility flags in application of gains.
            # Should have no impact
            # and will save time in applying the flags
            flagged = (
                use_flags and numpy.max(vis["flags"][vis_rows].data) > 0.0
            )
            if flagged:
                log.debug("apply_gaintable:Applying flags")
                original = vis.visibility_acc.flagged_vis[vis_rows]
                applied = copy.deepcopy(original)
                appliedwt = copy.deepcopy(
                    vis.visibility_acc.flagged_weight[vis_rows]
                )
            else:
                log.debug("apply_gaintable:flags are absent or being ignored")
                original = vis["vis"].data[vis_rows]
                applied = copy.deepcopy(original)
                appliedwt = copy.deepcopy(vis["weight"].data[vis_rows])

            if vis.visibility_acc.npol == 1:
                if inverse:
                    lgain = numpy.zeros_like(gain)
                    try:
                        numpy.putmask(lgain, numpy.abs(gain) > 0.0, 1.0 / gain)
                    except FloatingPointError:
                        pass
                else:
                    lgain = gain

                # Optimized (SIM-423)
                # smueller1 = numpy.ones([nchan, nant, nant], dtype='complex')
                smueller1 = numpy.einsum(
                    "ijlm,kjlm->jik", lgain, numpy.conjugate(lgain)
                )

                for sub_vis_row in range(original.shape[0]):
                    for ibaseline, (a1, a2) in enumerate(baselines):
                        for chan in range(nchan):
                            if numpy.abs(smueller1[chan, a1, a2]) > 0.0:
                                applied[sub_vis_row, ibaseline, chan, 0] = (
                                    original[sub_vis_row, ibaseline, chan, 0]
                                    * smueller1[chan, a1, a2]
                                )
                            else:
                                applied[sub_vis_row, ibaseline, chan, 0] = 0.0
                                appliedwt[
                                    sub_vis_row, ibaseline, chan, 0
                                ] = 0.0

            elif vis.visibility_acc.npol == 2:
                has_inverse_ant = numpy.zeros([nant, nchan], dtype="bool")
                if inverse:
                    igain = gain.copy()
                    cigain = cgain.copy()
                    for a1 in range(nants):
                        for chan in range(nchan):
                            try:
                                igain[a1, chan, :, :] = numpy.linalg.inv(
                                    gain[a1, chan, :, :]
                                )
                                cigain[a1, chan, :, :] = numpy.conjugate(
                                    igain[a1, chan, :, :]
                                )
                                has_inverse_ant[a1, chan] = True
                            except numpy.linalg.LinAlgError:
                                has_inverse_ant[a1, chan] = False

                    for sub_vis_row in range(original.shape[0]):
                        for ibaseline, (a1, a2) in enumerate(baselines):
                            for chan in range(nchan):
                                if (
                                    has_inverse_ant[a1, chan]
                                    and has_inverse_ant[a2, chan]
                                ):
                                    cfs = numpy.diag(
                                        original[
                                            sub_vis_row, ibaseline, chan, ...
                                        ]
                                    )
                                    applied[
                                        sub_vis_row, ibaseline, chan, ...
                                    ] = numpy.diag(
                                        igain[a1, chan, :, :]
                                        @ cfs
                                        @ cigain[a2, chan, :, :]
                                    ).reshape(
                                        [2]
                                    )
                                else:
                                    applied[
                                        sub_vis_row, ibaseline, chan, 0
                                    ] = 0.0
                                    appliedwt[
                                        sub_vis_row, ibaseline, chan, 0
                                    ] = 0.0

                else:
                    for sub_vis_row in range(original.shape[0]):
                        for ibaseline, (a1, a2) in enumerate(baselines):
                            for chan in range(nchan):
                                cfs = numpy.diag(
                                    original[sub_vis_row, ibaseline, chan, ...]
                                )
                                applied[
                                    sub_vis_row, ibaseline, chan, ...
                                ] = numpy.diag(
                                    gain[a1, chan, :, :]
                                    @ cfs
                                    @ cgain[a2, chan, :, :]
                                ).reshape(
                                    [2]
                                )

            elif vis.visibility_acc.npol == 4:
                has_inverse_ant = numpy.zeros([nant, nchan], dtype="bool")
                if inverse:
                    igain = gain.copy()
                    cigain = cgain.copy()
                    for a1 in range(nants):
                        for chan in range(nchan):
                            try:
                                igain[a1, chan, :, :] = numpy.linalg.inv(
                                    gain[a1, chan, :, :]
                                )
                                cigain[a1, chan, :, :] = numpy.conjugate(
                                    igain[a1, chan, :, :]
                                )
                                has_inverse_ant[a1, chan] = True
                            except numpy.linalg.LinAlgError:
                                has_inverse_ant[a1, chan] = False

                    for sub_vis_row in range(original.shape[0]):
                        for ibaseline, baseline in enumerate(baselines):
                            for chan in range(nchan):
                                if (
                                    has_inverse_ant[baseline[0], chan]
                                    and has_inverse_ant[baseline[1], chan]
                                ):
                                    cfs = original[
                                        sub_vis_row, ibaseline, chan, ...
                                    ].reshape([2, 2])
                                    applied[
                                        sub_vis_row, ibaseline, chan, ...
                                    ] = (
                                        igain[baseline[0], chan, :, :]
                                        @ cfs
                                        @ cigain[baseline[1], chan, :, :]
                                    ).reshape(
                                        [4]
                                    )
                                else:
                                    applied[
                                        sub_vis_row, ibaseline, chan, ...
                                    ] = 0.0
                                    appliedwt[
                                        sub_vis_row, ibaseline, chan, ...
                                    ] = 0.0
                else:
                    for sub_vis_row in range(original.shape[0]):
                        for ibaseline, baseline in enumerate(baselines):
                            for chan in range(nchan):
                                cfs = original[
                                    sub_vis_row, ibaseline, chan, ...
                                ].reshape([2, 2])
                                applied[sub_vis_row, ibaseline, chan, ...] = (
                                    gain[baseline[0], chan, :, :]
                                    @ cfs
                                    @ cgain[baseline[1], chan, :, :]
                                ).reshape([4])

            else:
                times = Time(vis.time / 86400.0, format="mjd", scale="utc")
                log.warning(
<<<<<<< HEAD
                    "No row in gaintable "
                    "for visibility row, time range  {} to {}".format(
                        times[0].isot, times[-1].isot
                    )
=======
                    "No row in gaintable for visibility "
                    "row, time range  %s to %s",
                    times[0].isot,
                    times[-1].isot,
>>>>>>> bf28d280
                )

            vis["vis"].data[vis_rows] = applied
            vis["weight"].data[vis_rows] = appliedwt

    return vis


def multiply_gaintables(
    gt: GainTable, dgt: GainTable, time_tolerance=1e-3
) -> GainTable:
    """Multiply two GainTables

    Returns gt * dgt

    :param gt: First GainTable
    :param dgt: Second GainTable
    :param time_tolerance: Maximum tolerance of
                time separation in the GainTable data
    :return: Multiplication product
    """

    # Test if times align
    mismatch = numpy.max(numpy.abs(gt["time"].data - dgt["time"].data))
    if mismatch > time_tolerance:
        raise ValueError(
            f"Gaintables not aligned in time: max mismatch {mismatch} seconds"
        )
    if dgt.gaintable_acc.nrec == gt.gaintable_acc.nrec:
        if dgt.gaintable_acc.nrec == 2:
            gt["gain"].data = numpy.einsum(
                "...ik,...ij->...kj", gt["gain"].data, dgt["gain"].data
            )
            gt["weight"].data *= dgt["weight"].data
        elif dgt.gaintable_acc.nrec == 1:
            gt["gain"].data *= dgt["gain"].data
            gt["weight"].data *= dgt["weight"].data
        else:
            raise ValueError(
                f"Gain tables have illegal structures {str(gt)} {str(dgt)}"
            )

    else:
        raise ValueError(
            f"Gain tables have different structures {str(gt)} {str(dgt)}"
        )

    return gt


def concatenate_gaintables(gt_list, dim="time"):
    """Concatenate a list of GainTables

    :param gt_list: List of GainTables
    :param dim: Dimension to concatenate
    :return: Concatenated GainTable
    """

    if len(gt_list) == 0:
        raise ValueError("GainTable list is empty")

    return xarray.concat(
        gt_list,
        dim=dim,
        data_vars="minimal",
        coords="minimal",
        compat="override",
    )<|MERGE_RESOLUTION|>--- conflicted
+++ resolved
@@ -1,5 +1,5 @@
-""" Functions for calibration.
-
+"""
+Functions for calibration.
 """
 
 __all__ = [
@@ -32,8 +32,8 @@
 
         V_corrected = {g_i * g_j^*}^-1 V_obs
 
-    If the visibility data are polarised e.g.
-    polarisation_frame("linear") then the inverse operator
+    If the visibility data are polarised
+    e.g. polarisation_frame("linear") then the inverse operator
     represents an actual inverse of the gains.
 
     :param vis: visibility to have gains applied
@@ -244,17 +244,10 @@
             else:
                 times = Time(vis.time / 86400.0, format="mjd", scale="utc")
                 log.warning(
-<<<<<<< HEAD
-                    "No row in gaintable "
-                    "for visibility row, time range  {} to {}".format(
-                        times[0].isot, times[-1].isot
-                    )
-=======
                     "No row in gaintable for visibility "
                     "row, time range  %s to %s",
                     times[0].isot,
                     times[-1].isot,
->>>>>>> bf28d280
                 )
 
             vis["vis"].data[vis_rows] = applied
@@ -272,8 +265,8 @@
 
     :param gt: First GainTable
     :param dgt: Second GainTable
-    :param time_tolerance: Maximum tolerance of
-                time separation in the GainTable data
+    :param time_tolerance: Maximum tolerance of time s
+                eparation in the GainTable data
     :return: Multiplication product
     """
 
