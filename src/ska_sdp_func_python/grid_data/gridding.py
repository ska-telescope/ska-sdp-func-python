"""
Imaging is based on use of the FFT to perform Fourier transforms
efficiently. Since the observed visibility data_models
do not arrive naturally on grid points, the sampled points are
resampled on the FFT grid using a convolution function to
smear out the sample points. The resulting grid points are then FFT'ed.
The result can be corrected for the griddata convolution function by
division in the image plane of the transform.

This module contains functions for performing the
griddata process and the inverse degridding process.

The GridData data model is used to hold the specification
of the desired result.

GridData, ConvolutionFunction and Vis
always have the same PolarisationFrame. Conversion to
stokesIQUV is only done in the image plane.
"""

__all__ = [
    "convolution_mapping_visibility",
    "grid_visibility_to_griddata",
    "degrid_visibility_from_griddata",
    "fft_griddata_to_image",
    "fft_image_to_griddata",
    "griddata_merge_weights",
    "grid_visibility_weight_to_griddata",
    "griddata_visibility_reweight",
]


import copy
import logging

import numpy
import numpy.testing
from ska_sdp_datamodels.gridded_visibility.grid_vis_model import GridData
from ska_sdp_datamodels.image.image_model import Image

from ska_sdp_func_python.fourier_transforms import fft
from ska_sdp_func_python.fourier_transforms.fft_support import ifft

log = logging.getLogger("func-python-logger")


<<<<<<< HEAD
def convolution_mapping_visibility(
    vis, griddata, chan, cf=None, channel_tolerance=1e-8
):
    """Find the mappings between visibility, griddata,
    and convolution function
=======
def convolution_mapping_visibility(vis, griddata, chan, cf=None):
    """Find the mappings between visibility, griddata, and convolution function
>>>>>>> 38e1df1e

    :param vis: Visibility to be gridded
    :param griddata: GridData
    :param chan: The channel to be gridded
    :param cf: ConvolutionFunction
    :return:
    """
    assert (
        vis.visibility_acc.polarisation_frame
        == griddata.griddata_acc.polarisation_frame
    )

    u = vis.visibility_acc.uvw_lambda[..., chan, 0].flat
    v = vis.visibility_acc.uvw_lambda[..., chan, 1].flat
    w = vis.visibility_acc.uvw_lambda[..., chan, 2].flat

    u = numpy.nan_to_num(u)
    v = numpy.nan_to_num(v)
    w = numpy.nan_to_num(w)

    return spatial_mapping(griddata, u, v, w, cf)


def spatial_mapping(griddata, u, v, w, cf=None):
    """Map u,v,w per row into coordinates in the grid

    :param cf: Convolution Function
    :param u: Visibility u
    :param v: Visibility v
    :param w: Visibility w
    :param griddata: GridData to be mapped
    :return: Grid in u, grid in v
    """
    if cf is not None:
        assert (
            cf.convolutionfunction_acc.polarisation_frame
            == griddata.griddata_acc.polarisation_frame
        )

        nchan, npol, nw, ndv, ndu, nv, nu = cf.convolutionfunction_acc.shape

        grid_wcs = griddata.griddata_acc.griddata_wcs
        cf_wcs = cf.convolutionfunction_acc.cf_wcs
        numpy.testing.assert_almost_equal(
            grid_wcs.wcs.cdelt[0], cf_wcs.wcs.cdelt[0], 7
        )
        numpy.testing.assert_almost_equal(
            grid_wcs.wcs.cdelt[1], cf_wcs.wcs.cdelt[1], 7
        )
        # UV mapping:
        # We use the grid_wcs's to do the coordinate conversion
        # Find the nearest grid points

        pu_grid, pv_grid = numpy.round(
            grid_wcs.sub([1, 2]).wcs_world2pix(u, v, 0)
        ).astype("int")

        if ndu > 1 and ndv > 1:
            # We now have the location of grid points,
            # convert back to uv space and find the remainder
            # (in wavelengths). We then use this to calculate
            # the subsampling indices (DUU, DVV)
            wu_grid, wv_grid = grid_wcs.sub([1, 2]).wcs_pix2world(
                pu_grid, pv_grid, 0
            )
            wu_subsample, wv_subsample = u - wu_grid, v - wv_grid
            pu_offset, pv_offset = numpy.round(
                cf_wcs.sub([3, 4]).wcs_world2pix(wu_subsample, wv_subsample, 0)
            ).astype("int")
            assert (
                numpy.min(pu_offset) >= 0
            ), "image sampling wrong: DU axis underflows: %f" % numpy.min(
                pu_offset
            )
            assert (
                numpy.max(pu_offset) < cf["pixels"].data.shape[3]
            ), "DU axis overflows: %f" % numpy.max(pu_offset)
            assert (
                numpy.min(pv_offset) >= 0
            ), "image sampling wrong: DV axis underflows: %f" % numpy.min(
                pv_offset
            )
            assert (
                numpy.max(pv_offset) < cf["pixels"].data.shape[4]
            ), "DV axis overflows: %f" % numpy.max(pv_offset)
        else:
            pu_offset = numpy.zeros_like(pu_grid)
            pv_offset = numpy.zeros_like(pv_grid)
        # W mapping for CF:
        if nw > 1:
            # nchan, npol, w, dv, du, v, u
            pwc_pixel = cf_wcs.sub([5]).wcs_world2pix(w, 0)[0]
            pwc_grid = numpy.round(pwc_pixel).astype("int")
            if numpy.min(pwc_grid) < 0:
                print(w[0:10])
                print(cf.convolutionfunction_acc.cf_wcs.sub([5]).__repr__())
            assert (
                numpy.min(pwc_grid) >= 0
            ), "W axis underflows: %f" % numpy.min(pwc_grid)
            assert (
                numpy.max(pwc_grid) < cf["pixels"].data.shape[2]
            ), "W axis overflows: %f" % numpy.max(pwc_grid)
            pwc_fraction = pwc_pixel - pwc_grid
        else:
            pwc_fraction = numpy.zeros_like(pu_grid)
            pwc_grid = numpy.zeros_like(pu_grid)

        return pu_grid, pu_offset, pv_grid, pv_offset, pwc_grid, pwc_fraction
    else:
        nchan, npol, nv, nu = griddata.griddata_acc.shape

        grid_wcs = griddata.griddata_acc.griddata_wcs
        # UV mapping:
        # We use the grid_wcs's to do the coordinate conversion
        # Find the nearest grid points
        pu_grid, pv_grid = numpy.round(
            grid_wcs.sub([1, 2]).wcs_world2pix(u, v, 0)
        ).astype("int")

        return pu_grid, pv_grid


def grid_visibility_to_griddata(vis, griddata, cf):
    """Grid Visibility onto a GridData

    :param vis: visibility to be gridded
    :param griddata: GridData
    :param cf: Convolution function
    :return: GridData
    """
    assert (
        vis.visibility_acc.polarisation_frame
        == griddata.griddata_acc.polarisation_frame
    )

    griddata["pixels"].data[...] = 0.0

    vis_to_im = numpy.round(
        griddata.griddata_acc.griddata_wcs.sub([4]).wcs_world2pix(
            vis.frequency.data, 0
        )[0]
    ).astype("int")

    nrows, nbaselines, nvchan, nvpol = vis["vis"].data.shape
    nichan, nipol, _, _ = griddata["pixels"].data.shape

    fvist = numpy.nan_to_num(
        vis.visibility_acc.flagged_vis.reshape(
            [nrows * nbaselines, nvchan, nvpol]
        ).T
    )
    fwtt = numpy.nan_to_num(
        vis.visibility_acc.flagged_imaging_weight.reshape(
            [nrows * nbaselines, nvchan, nvpol]
        ).T
    )
    # Do this in place to avoid creating a new copy.
    # Doing the conjugation outside the loop
    # reduces run time immensely
    ccf = numpy.conjugate(cf["pixels"].data)
    ccf = numpy.nan_to_num(ccf)
    _, _, _, _, _, gv, gu = ccf.shape
    du = gu // 2
    dv = gv // 2

    sumwt = numpy.zeros([nichan, nipol])

    gd = griddata["pixels"].data

    for vchan in range(nvchan):
        imchan = vis_to_im[vchan]
        (
            pu_grid,
            pu_offset,
            pv_grid,
            pv_offset,
            pwc_grid,
            pwc_fraction,
        ) = convolution_mapping_visibility(vis, griddata, vchan, cf)
        for pol in range(nvpol):
            num_skipped = 0
            for row in range(nrows * nbaselines):
                subcf = ccf[
                    imchan,
                    pol,
                    pwc_grid[row],
                    pv_offset[row],
                    pu_offset[row],
                    :,
                    :,
                ]
                # skipped over underflows
                if (
                    pv_grid[row] - dv < 0
                    or pv_grid[row] + dv >= gd.shape[2]
                    or pu_grid[row] - du < 0
                    or pu_grid[row] + du >= gd.shape[3]
                ):
                    num_skipped += 1
                    continue
                gd[
                    imchan,
                    pol,
                    (pv_grid[row] - dv) : (pv_grid[row] + dv),
                    (pu_grid[row] - du) : (pu_grid[row] + du),
                ] += (
                    subcf * fvist[pol, vchan, row] * fwtt[pol, vchan, row]
                )
                sumwt[imchan, pol] += fwtt[pol, vchan, row]
            if num_skipped > 0:
                log.warning(
                    "warning visibility_to_griddata gridding: "
                    "skipped %d visbility",
                    num_skipped,
                )

    griddata["pixels"].data = numpy.nan_to_num(gd)
    return griddata, numpy.nan_to_num(sumwt)


def grid_visibility_weight_to_griddata(vis, griddata: GridData):
    """Grid Visibility weight onto a GridData

    :param vis: Visibility to be gridded
    :param griddata: GridData
    :return: GridData
    """
    assert (
        vis.visibility_acc.polarisation_frame
        == griddata.griddata_acc.polarisation_frame
    )

    nchan, npol, ny, nx = griddata.griddata_acc.shape
    sumwt = numpy.zeros([nchan, npol])

    _, _, gv, gu = griddata["pixels"].data.shape
    vis_to_im = numpy.round(
        griddata.griddata_acc.griddata_wcs.sub([4]).wcs_world2pix(
            vis.frequency.data, 0
        )[0]
    ).astype("int")

    griddata["pixels"].data[...] = 0.0
    real_gd = numpy.real(griddata["pixels"].data)

    nrows, nbaselines, nvchan, nvpol = vis.vis.shape

    # Note that we are gridding with the imaging_weight, not the weight
    # Transpose to get row varying fastest
    fwtt = vis.visibility_acc.flagged_imaging_weight.reshape(
        [nrows * nbaselines, nvchan, nvpol]
    ).T

    for vchan in range(nvchan):
        imchan = vis_to_im[vchan]
        pu_grid, pv_grid = convolution_mapping_visibility(vis, griddata, vchan)
        num_skipped = 0
        for pol in range(nvpol):
            for row in range(nrows * nbaselines):
                # skipped over underflows
                if (
                    pv_grid[row] < 0
                    or pv_grid[row] >= real_gd.shape[2]
                    or pu_grid[row] < 0
                    or pu_grid[row] >= real_gd.shape[3]
                ):
                    num_skipped += 1
                    continue

                real_gd[imchan, pol, pv_grid[row], pu_grid[row]] += fwtt[
                    pol, vchan, row
                ]
                sumwt[imchan, pol] += fwtt[pol, vchan, row]
            if num_skipped > 0:
                log.warning(
                    "warning visibility_weight_to_griddata gridding: "
                    "skipped %d visbility",
                    num_skipped,
                )

    griddata["pixels"].data = real_gd.astype("complex")

    return griddata, sumwt


def griddata_merge_weights(gd_list):
    """Merge weights into one grid

    :param gd_list: List of GridDatas to be merged
    :return: GridData, sum of weights
    """
    centre = len(gd_list) // 2
    gd = copy.deepcopy(gd_list[centre][0])
    sumwt = gd_list[centre][1]

    frequency = 0.0
    bandwidth = 0.0

    for i, g in enumerate(gd_list):
        if i != centre:
            gd["pixels"].data += g[0]["pixels"].data
            sumwt += g[1]
        frequency += g[0].griddata_acc.griddata_wcs.wcs.crval[3]
        bandwidth += g[0].griddata_acc.griddata_wcs.wcs.cdelt[3]

    gd.griddata_acc.griddata_wcs.wcs.cdelt[3] = bandwidth
    gd.griddata_acc.griddata_wcs.wcs.crval[3] = frequency / len(gd_list)
    return gd, sumwt


def griddata_visibility_reweight(
    vis, griddata, weighting="uniform", robustness=0.0
):
    """Reweight visibility weight using the weights in griddata
        The fundamental equations are from
        https://casadocs.readthedocs.io/en/latest/notebooks/synthesis_imaging.html

    :param weighting: Mode of weighting, e.g. natural, uniform or robust
    :param robustness: Robustness parameter
    :param vis: visibility to be reweighted
    :param griddata: GridData holding gridded weights
    :return: Visibility with imaging_weights corrected
    """
    assert (
        vis.visibility_acc.polarisation_frame
        == griddata.griddata_acc.polarisation_frame
    )

    assert weighting in [
        "natural",
        "uniform",
        "robust",
    ], "Weighting {} not supported".format(weighting)

    real_gd = numpy.real(griddata["pixels"].data)

    vis_to_im = numpy.round(
        griddata.griddata_acc.griddata_wcs.sub([4]).wcs_world2pix(
            vis.frequency, 0
        )[0]
    ).astype("int")

    nrows, nbaselines, nvchan, nvpol = vis.vis.shape
    fimwtt = vis.visibility_acc.flagged_imaging_weight.reshape(
        [nrows * nbaselines, nvchan, nvpol]
    ).T

    if weighting == "natural":
        vis.imaging_weight.data[...] = vis.weight.data[...]
        return vis

    # All cases preserve the scaling such that a signal point in a grid cell
    # is unaffected. This means that the sensitivity may be calculated from
    # the sum of gridded weights

    sumlocwt = numpy.sum(real_gd**2)
    sumwt = numpy.sum(vis.visibility_acc.flagged_weight)

    if weighting == "robust":
        # Larger +ve robustness tends to natural weighting
        # Larger -ve robustness tends to uniform weighting
        f2 = (5.0 * numpy.power(10.0, -robustness)) ** 2 * sumwt / sumlocwt

    for pol in range(nvpol):
        for vchan in range(nvchan):
            imchan = vis_to_im[vchan]
            (
                pu_grid,
                pv_grid,
            ) = convolution_mapping_visibility(vis, griddata, vchan)

            # drop underflows
            v_overflows_mask = numpy.logical_or(
                pv_grid >= real_gd.shape[2], pv_grid < 0
            )
            u_overflows_mask = numpy.logical_or(
                pu_grid >= real_gd.shape[3], pu_grid < 0
            )
            uv_ingrid_mask = ~numpy.logical_or(
                u_overflows_mask, v_overflows_mask
            )

            if len(uv_ingrid_mask[uv_ingrid_mask is False]) > 0:
                log.warning(
                    "warning weighting gridding: skipped %d visbility",
                    len(uv_ingrid_mask[uv_ingrid_mask is False]),
                )

            gdwt_all = numpy.zeros((nrows * nbaselines,), dtype=real_gd.dtype)
            # mask in grid point and feed in gdwt
            gdwt_all[uv_ingrid_mask] = real_gd[
                imchan, pol, pv_grid[uv_ingrid_mask], pu_grid[uv_ingrid_mask]
            ]

            # visbility overflow grid
            fimwtt[pol, vchan, :][~uv_ingrid_mask] = 0.0

            # visbility in grid
            if weighting == "uniform":
                # This is the asymptotic version of the robust
                # equation for infinite robustness
                fimwtt[pol, vchan, :][
                    numpy.logical_and(uv_ingrid_mask, gdwt_all > 0.0)
                ] *= (
                    fimwtt[pol, vchan, :][
                        numpy.logical_and(uv_ingrid_mask, gdwt_all > 0.0)
                    ]
                    / gdwt_all[gdwt_all > 0.0]
                )
            elif weighting == "robust":
                # Equation 3.15, 3.16 in Briggs thesis
                # https://casa.nrao.edu/Documents/Briggs-PhD.pdf
                # http://www.aoc.nrao.edu/dissertations/dbriggs/
                fimwtt[pol, vchan, :][
                    numpy.logical_and(uv_ingrid_mask, gdwt_all > 0.0)
                ] *= (
                    1
                    + f2
                    * fimwtt[pol, vchan, :][
                        numpy.logical_and(uv_ingrid_mask, gdwt_all > 0.0)
                    ]
                ) / (
                    1 + f2 * gdwt_all[gdwt_all > 0.0]
                )

            fimwtt[pol, vchan, :][
                numpy.logical_and(uv_ingrid_mask, gdwt_all <= 0.0)
            ] = 0.0

    vis.imaging_weight.data[...] = fimwtt.T.reshape(
        [nrows, nbaselines, nvchan, nvpol]
    )

    return vis


def degrid_visibility_from_griddata(vis, griddata, cf):
    """Degrid blockVisibility from a GridData
        Note: if parameter oversampling_synthesised_beam in advise_wide_field()
              has been set less than 2, some visibilities would be discarded.

    :param vis: Visibility to be degridded
    :param griddata: GridData containing image
    :param cf: Convolution function (as GridData)
    :return: Visibility
    """
    assert (
        vis.visibility_acc.polarisation_frame
        == griddata.griddata_acc.polarisation_frame
    )
    assert (
        cf.convolutionfunction_acc.polarisation_frame
        == griddata.griddata_acc.polarisation_frame
    )

    newvis = vis.copy(deep=True, zero=True)

    nchan, npol, nz, oversampling, _, support, _ = cf["pixels"].data.shape
    vis_to_im = numpy.round(
        griddata.griddata_acc.griddata_wcs.sub([4]).wcs_world2pix(
            vis.frequency.data, 0
        )[0]
    ).astype("int")

    nrows, nbaselines, nvchan, nvpol = vis.vis.shape
    fvist = numpy.zeros([nvpol, nvchan, nrows * nbaselines], dtype="complex")

    _, _, _, _, _, gv, gu = cf["pixels"].data.shape

    du = gu // 2
    dv = gv // 2

    gd = griddata["pixels"].data
    scf = cf["pixels"].data
    for vchan in range(nvchan):
        imchan = vis_to_im[vchan]
        (
            pu_grid,
            pu_offset,
            pv_grid,
            pv_offset,
            pwc_grid,
            pwc_fraction,
        ) = convolution_mapping_visibility(vis, griddata, vchan, cf)
        num_skipped = 0
        for pol in range(nvpol):
            for row in range(nrows * nbaselines):
                # skipped over underflows
                if (
                    pv_grid[row] - dv < 0
                    or pv_grid[row] + dv >= gd.shape[2]
                    or pu_grid[row] - du < 0
                    or pu_grid[row] + du >= gd.shape[3]
                ):
                    num_skipped += 1
                    continue

                subgrid = gd[
                    imchan,
                    pol,
                    (pv_grid[row] - dv) : (pv_grid[row] + dv),
                    (pu_grid[row] - du) : (pu_grid[row] + du),
                ]

                subcf = scf[
                    imchan,
                    pol,
                    pwc_grid[row],
                    pv_offset[row],
                    pu_offset[row],
                    :,
                    :,
                ]
                fvist[pol, vchan, row] = numpy.einsum("ij,ij", subgrid, subcf)
            if num_skipped > 0:
                log.warning(
                    "warning gridding: skipped %d visbility", num_skipped
                )

    newvis["vis"].data[...] = fvist.T.reshape(
        [nrows, nbaselines, nvchan, nvpol]
    )

    return newvis


def fft_griddata_to_image(griddata, template, gcf=None):
    """FFT griddata after applying gcf

     If imaginary is true the data array is complex

    :param griddata: GridData to perform FFT with
    :param template: Image template
    :param gcf: Grid correction image
    :return: Image after application
    """
    ny, nx = (
        griddata["pixels"].data.shape[-2],
        griddata["pixels"].data.shape[-1],
    )

    if gcf is None:
        im_data = ifft(griddata["pixels"].data) * float(nx) * float(ny)
    else:
        im_data = (
            ifft(griddata["pixels"].data)
            * gcf["pixels"].data
            * float(nx)
            * float(ny)
        )

    return Image.constructor(
        im_data,
        griddata.griddata_acc.polarisation_frame,
        template.image_acc.wcs,
    )


def fft_image_to_griddata(im, griddata, gcf=None):
    """Fill griddata with transform of im

    :param im: Image
    :param griddata: GridData to be filled
    :param gcf: Grid correction image
    :return: Filled GridData
    """
    # chan, pol, z, u, v, w
    assert (
        im.image_acc.polarisation_frame
        == griddata.griddata_acc.polarisation_frame
    )

    if gcf is None:
        griddata["pixels"].data[...] = fft(im["pixels"].data)[...]
    else:
        griddata["pixels"].data[...] = fft(
            im["pixels"].data * gcf["pixels"].data
        )[...]

    return griddata<|MERGE_RESOLUTION|>--- conflicted
+++ resolved
@@ -44,16 +44,10 @@
 log = logging.getLogger("func-python-logger")
 
 
-<<<<<<< HEAD
-def convolution_mapping_visibility(
-    vis, griddata, chan, cf=None, channel_tolerance=1e-8
-):
-    """Find the mappings between visibility, griddata,
+def convolution_mapping_visibility(vis, griddata, chan, cf=None):
+    """
+    Find the mappings between visibility, griddata,
     and convolution function
-=======
-def convolution_mapping_visibility(vis, griddata, chan, cf=None):
-    """Find the mappings between visibility, griddata, and convolution function
->>>>>>> 38e1df1e
 
     :param vis: Visibility to be gridded
     :param griddata: GridData
