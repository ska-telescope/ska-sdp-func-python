"""
Imaging is based on use of the FFT to perform Fourier transforms
efficiently. Since the observed visibility data_models
do not arrive naturally on grid points, the sampled points are
resampled on the FFT grid using a convolution function to
smear out the sample points. The resulting grid points are then FFT'ed.
The result can be corrected for the griddata convolution function by
division in the image plane of the transform.

This module contains functions for performing the
griddata process and the inverse degridding process.

The GridData data model is used to hold the specification
of the desired result.

GridData, ConvolutionFunction and Vis
always have the same PolarisationFrame. Conversion to
stokesIQUV is only done in the image plane.
"""

__all__ = [
    "convolution_mapping_visibility",
    "grid_visibility_to_griddata",
    "degrid_visibility_from_griddata",
    "fft_griddata_to_image",
    "fft_image_to_griddata",
    "griddata_merge_weights",
    "grid_visibility_weight_to_griddata",
    "griddata_visibility_reweight",
]


import copy
import logging

import numpy
import numpy.testing
from ska_sdp_datamodels.gridded_visibility.grid_vis_model import GridData
from ska_sdp_datamodels.image.image_model import Image

from ska_sdp_func_python.fourier_transforms import fft
from ska_sdp_func_python.fourier_transforms.fft_support import ifft

log = logging.getLogger("func-python-logger")


def convolution_mapping_visibility(vis, griddata, chan, cf=None):
<<<<<<< HEAD
    """Find the mappings between visibility, griddata,
    and convolution function

    :param vis:
    :param griddata:
    :param chan:
    :param cf:
=======
    """
    Find the mappings between visibility, griddata,
    and convolution function

    :param vis: Visibility to be gridded
    :param griddata: GridData
    :param chan: The channel to be gridded
    :param cf: ConvolutionFunction
>>>>>>> f7d8ffaa
    :return:
    """
    assert (
        vis.visibility_acc.polarisation_frame
        == griddata.griddata_acc.polarisation_frame
    )

    u = vis.visibility_acc.uvw_lambda[..., chan, 0].flat
    v = vis.visibility_acc.uvw_lambda[..., chan, 1].flat
    w = vis.visibility_acc.uvw_lambda[..., chan, 2].flat

    u = numpy.nan_to_num(u)
    v = numpy.nan_to_num(v)
    w = numpy.nan_to_num(w)

    return spatial_mapping(griddata, u, v, w, cf)


def spatial_mapping(griddata, u, v, w, cf=None):
    """Map u,v,w per row into coordinates in the grid

    :param cf: Convolution Function
    :param u: Visibility u
    :param v: Visibility v
    :param w: Visibility w
    :param griddata: GridData to be mapped
    :return: Grid in u, grid in v
    """
    if cf is not None:
        assert (
            cf.convolutionfunction_acc.polarisation_frame
            == griddata.griddata_acc.polarisation_frame
        )

        _, _, nw, ndv, ndu, _, _ = cf.convolutionfunction_acc.shape

        grid_wcs = griddata.griddata_acc.griddata_wcs
        cf_wcs = cf.convolutionfunction_acc.cf_wcs
        numpy.testing.assert_almost_equal(
            grid_wcs.wcs.cdelt[0], cf_wcs.wcs.cdelt[0], 7
        )
        numpy.testing.assert_almost_equal(
            grid_wcs.wcs.cdelt[1], cf_wcs.wcs.cdelt[1], 7
        )
        # UV mapping:
        # We use the grid_wcs's to do the coordinate conversion
        # Find the nearest grid points

        pu_grid, pv_grid = numpy.round(
            grid_wcs.sub([1, 2]).wcs_world2pix(u, v, 0)
        ).astype("int")

        if ndu > 1 and ndv > 1:
            # We now have the location of grid points,
            # convert back to uv space and find the remainder
            # (in wavelengths). We then use this to calculate
            # the subsampling indices (DUU, DVV)
            wu_grid, wv_grid = grid_wcs.sub([1, 2]).wcs_pix2world(
                pu_grid, pv_grid, 0
            )
            wu_subsample, wv_subsample = u - wu_grid, v - wv_grid
            pu_offset, pv_offset = numpy.round(
                cf_wcs.sub([3, 4]).wcs_world2pix(wu_subsample, wv_subsample, 0)
            ).astype("int")
            assert (
                numpy.min(pu_offset) >= 0
            ), "image sampling wrong: DU axis underflows: %f" % numpy.min(
                pu_offset
            )
            assert (
                numpy.max(pu_offset) < cf["pixels"].data.shape[3]
            ), "DU axis overflows: %f" % numpy.max(pu_offset)
            assert (
                numpy.min(pv_offset) >= 0
            ), "image sampling wrong: DV axis underflows: %f" % numpy.min(
                pv_offset
            )
            assert (
                numpy.max(pv_offset) < cf["pixels"].data.shape[4]
            ), "DV axis overflows: %f" % numpy.max(pv_offset)
        else:
            pu_offset = numpy.zeros_like(pu_grid)
            pv_offset = numpy.zeros_like(pv_grid)
        # W mapping for CF:
        if nw > 1:
            # nchan, npol, w, dv, du, v, u
            pwc_pixel = cf_wcs.sub([5]).wcs_world2pix(w, 0)[0]
            pwc_grid = numpy.round(pwc_pixel).astype("int")
            if numpy.min(pwc_grid) < 0:
                print(w[0:10])
                print(cf.convolutionfunction_acc.cf_wcs.sub([5]).__repr__())
            assert (
                numpy.min(pwc_grid) >= 0
            ), "W axis underflows: %f" % numpy.min(pwc_grid)
            assert (
                numpy.max(pwc_grid) < cf["pixels"].data.shape[2]
            ), "W axis overflows: %f" % numpy.max(pwc_grid)
            pwc_fraction = pwc_pixel - pwc_grid
        else:
            pwc_fraction = numpy.zeros_like(pu_grid)
            pwc_grid = numpy.zeros_like(pu_grid)

        return pu_grid, pu_offset, pv_grid, pv_offset, pwc_grid, pwc_fraction
    else:
        grid_wcs = griddata.griddata_acc.griddata_wcs
        # UV mapping:
        # We use the grid_wcs's to do the coordinate conversion
        # Find the nearest grid points
        pu_grid, pv_grid = numpy.round(
            grid_wcs.sub([1, 2]).wcs_world2pix(u, v, 0)
        ).astype("int")

        return pu_grid, pv_grid


def grid_visibility_to_griddata(vis, griddata, cf):
    """Grid Visibility onto a GridData

    :param vis: visibility to be gridded
    :param griddata: GridData
    :param cf: Convolution function
    :return: GridData
    """
    assert (
        vis.visibility_acc.polarisation_frame
        == griddata.griddata_acc.polarisation_frame
    )

    griddata["pixels"].data[...] = 0.0

    vis_to_im = numpy.round(
        griddata.griddata_acc.griddata_wcs.sub([4]).wcs_world2pix(
            vis.frequency.data, 0
        )[0]
    ).astype("int")

    nrows, nbaselines, nvchan, nvpol = vis["vis"].data.shape
    nichan, nipol, _, _ = griddata["pixels"].data.shape

    fvist = numpy.nan_to_num(
        vis.visibility_acc.flagged_vis.reshape(
            [nrows * nbaselines, nvchan, nvpol]
        ).T
    )
    fwtt = numpy.nan_to_num(
        vis.visibility_acc.flagged_imaging_weight.reshape(
            [nrows * nbaselines, nvchan, nvpol]
        ).T
    )
    # Do this in place to avoid creating a new copy.
    # Doing the conjugation outside the loop
    # reduces run time immensely
    ccf = numpy.conjugate(cf["pixels"].data)
    ccf = numpy.nan_to_num(ccf)
    _, _, _, _, _, gv, gu = ccf.shape
    du = gu // 2
    dv = gv // 2

    sumwt = numpy.zeros([nichan, nipol])

    gd = griddata["pixels"].data

    for vchan in range(nvchan):
        imchan = vis_to_im[vchan]
        (
            pu_grid,
            pu_offset,
            pv_grid,
            pv_offset,
            pwc_grid,
            _,
        ) = convolution_mapping_visibility(vis, griddata, vchan, cf)
        for pol in range(nvpol):
            num_skipped = 0
            for row in range(nrows * nbaselines):
                subcf = ccf[
                    imchan,
                    pol,
                    pwc_grid[row],
                    pv_offset[row],
                    pu_offset[row],
                    :,
                    :,
                ]
                # skipped over underflows
                if (
                    pv_grid[row] - dv < 0
                    or pv_grid[row] + dv >= gd.shape[2]
                    or pu_grid[row] - du < 0
                    or pu_grid[row] + du >= gd.shape[3]
                ):
                    num_skipped += 1
                    continue
                gd[
                    imchan,
                    pol,
                    (pv_grid[row] - dv) : (pv_grid[row] + dv),
                    (pu_grid[row] - du) : (pu_grid[row] + du),
                ] += (
                    subcf * fvist[pol, vchan, row] * fwtt[pol, vchan, row]
                )
                sumwt[imchan, pol] += fwtt[pol, vchan, row]
            if num_skipped > 0:
                log.warning(
                    "warning visibility_to_griddata gridding: "
                    "skipped %d visbility",
                    num_skipped,
                )

    griddata["pixels"].data = numpy.nan_to_num(gd)
    return griddata, numpy.nan_to_num(sumwt)


def grid_visibility_weight_to_griddata(vis, griddata: GridData):
    """Grid Visibility weight onto a GridData

    :param vis: Visibility to be gridded
    :param griddata: GridData
    :return: GridData
    """
    assert (
        vis.visibility_acc.polarisation_frame
        == griddata.griddata_acc.polarisation_frame
    )

    nchan, npol, _, _ = griddata.griddata_acc.shape
    sumwt = numpy.zeros([nchan, npol])

    vis_to_im = numpy.round(
        griddata.griddata_acc.griddata_wcs.sub([4]).wcs_world2pix(
            vis.frequency.data, 0
        )[0]
    ).astype("int")

    griddata["pixels"].data[...] = 0.0
    real_gd = numpy.real(griddata["pixels"].data)

    nrows, nbaselines, nvchan, nvpol = vis.vis.shape

    # Note that we are gridding with the imaging_weight, not the weight
    # Transpose to get row varying fastest
    fwtt = vis.visibility_acc.flagged_imaging_weight.reshape(
        [nrows * nbaselines, nvchan, nvpol]
    ).T

    for vchan in range(nvchan):
        imchan = vis_to_im[vchan]
        pu_grid, pv_grid = convolution_mapping_visibility(vis, griddata, vchan)
        num_skipped = 0
        for pol in range(nvpol):
            for row in range(nrows * nbaselines):
                # skipped over underflows
                if (
                    pv_grid[row] < 0
                    or pv_grid[row] >= real_gd.shape[2]
                    or pu_grid[row] < 0
                    or pu_grid[row] >= real_gd.shape[3]
                ):
                    num_skipped += 1
                    continue

                real_gd[imchan, pol, pv_grid[row], pu_grid[row]] += fwtt[
                    pol, vchan, row
                ]
                sumwt[imchan, pol] += fwtt[pol, vchan, row]
            if num_skipped > 0:
                log.warning(
                    "warning visibility_weight_to_griddata gridding: "
                    "skipped %d visbility",
                    num_skipped,
                )

    griddata["pixels"].data = real_gd.astype("complex")

    return griddata, sumwt


def griddata_merge_weights(gd_list):
    """Merge weights into one grid

    :param gd_list: List of GridDatas to be merged
    :return: GridData, sum of weights
    """
    centre = len(gd_list) // 2
    gd = copy.deepcopy(gd_list[centre][0])
    sumwt = gd_list[centre][1]

    frequency = 0.0
    bandwidth = 0.0

    for i, g in enumerate(gd_list):
        if i != centre:
            gd["pixels"].data += g[0]["pixels"].data
            sumwt += g[1]
        frequency += g[0].griddata_acc.griddata_wcs.wcs.crval[3]
        bandwidth += g[0].griddata_acc.griddata_wcs.wcs.cdelt[3]

    gd.griddata_acc.griddata_wcs.wcs.cdelt[3] = bandwidth
    gd.griddata_acc.griddata_wcs.wcs.crval[3] = frequency / len(gd_list)
    return gd, sumwt


def griddata_visibility_reweight(
    vis, griddata, weighting="uniform", robustness=0.0
):
    """Reweight visibility weight using the weights in griddata
        The fundamental equations are from
        https://casadocs.readthedocs.io/en/latest/notebooks/synthesis_imaging.html

    :param weighting: Mode of weighting, e.g. natural, uniform or robust
    :param robustness: Robustness parameter
    :param vis: visibility to be reweighted
    :param griddata: GridData holding gridded weights
    :return: Visibility with imaging_weights corrected
    """
    assert (
        vis.visibility_acc.polarisation_frame
        == griddata.griddata_acc.polarisation_frame
    )

    assert weighting in [
        "natural",
        "uniform",
        "robust",
    ], "Weighting {} not supported".format(weighting)

    real_gd = numpy.real(griddata["pixels"].data)

    vis_to_im = numpy.round(
        griddata.griddata_acc.griddata_wcs.sub([4]).wcs_world2pix(
            vis.frequency, 0
        )[0]
    ).astype("int")

    nrows, nbaselines, nvchan, nvpol = vis.vis.shape
    fimwtt = vis.visibility_acc.flagged_imaging_weight.reshape(
        [nrows * nbaselines, nvchan, nvpol]
    ).T

    if weighting == "natural":
        vis.imaging_weight.data[...] = vis.weight.data[...]
        return vis

    # All cases preserve the scaling such that a signal point in a grid cell
    # is unaffected. This means that the sensitivity may be calculated from
    # the sum of gridded weights

    sumlocwt = numpy.sum(real_gd**2)
    sumwt = numpy.sum(vis.visibility_acc.flagged_weight)

    if weighting == "robust":
        # Larger +ve robustness tends to natural weighting
        # Larger -ve robustness tends to uniform weighting
        f2 = (5.0 * numpy.power(10.0, -robustness)) ** 2 * sumwt / sumlocwt

    for pol in range(nvpol):
        for vchan in range(nvchan):
            imchan = vis_to_im[vchan]
            (
                pu_grid,
                pv_grid,
            ) = convolution_mapping_visibility(vis, griddata, vchan)

            # drop underflows
            v_overflows_mask = numpy.logical_or(
                pv_grid >= real_gd.shape[2], pv_grid < 0
            )
            u_overflows_mask = numpy.logical_or(
                pu_grid >= real_gd.shape[3], pu_grid < 0
            )
            uv_ingrid_mask = ~numpy.logical_or(
                u_overflows_mask, v_overflows_mask
            )

            if len(uv_ingrid_mask[uv_ingrid_mask is False]) > 0:
                log.warning(
                    "warning weighting gridding: skipped %d visbility",
                    len(uv_ingrid_mask[uv_ingrid_mask is False]),
                )

            gdwt_all = numpy.zeros((nrows * nbaselines,), dtype=real_gd.dtype)
            # mask in grid point and feed in gdwt
            gdwt_all[uv_ingrid_mask] = real_gd[
                imchan, pol, pv_grid[uv_ingrid_mask], pu_grid[uv_ingrid_mask]
            ]

            # visbility overflow grid
            fimwtt[pol, vchan, :][~uv_ingrid_mask] = 0.0

            # visbility in grid
            if weighting == "uniform":
                # This is the asymptotic version of the robust
                # equation for infinite robustness
                fimwtt[pol, vchan, :][
                    numpy.logical_and(uv_ingrid_mask, gdwt_all > 0.0)
                ] *= (
                    fimwtt[pol, vchan, :][
                        numpy.logical_and(uv_ingrid_mask, gdwt_all > 0.0)
                    ]
                    / gdwt_all[gdwt_all > 0.0]
                )
            elif weighting == "robust":
                # Equation 3.15, 3.16 in Briggs thesis
                # https://casa.nrao.edu/Documents/Briggs-PhD.pdf
                # http://www.aoc.nrao.edu/dissertations/dbriggs/
                fimwtt[pol, vchan, :][
                    numpy.logical_and(uv_ingrid_mask, gdwt_all > 0.0)
                ] *= (
                    1
                    + f2
                    * fimwtt[pol, vchan, :][
                        numpy.logical_and(uv_ingrid_mask, gdwt_all > 0.0)
                    ]
                ) / (
                    1 + f2 * gdwt_all[gdwt_all > 0.0]
                )

            fimwtt[pol, vchan, :][
                numpy.logical_and(uv_ingrid_mask, gdwt_all <= 0.0)
            ] = 0.0

    vis.imaging_weight.data[...] = fimwtt.T.reshape(
        [nrows, nbaselines, nvchan, nvpol]
    )

    return vis


def degrid_visibility_from_griddata(vis, griddata, cf):
    """Degrid blockVisibility from a GridData
        Note: if parameter oversampling_synthesised_beam in advise_wide_field()
              has been set less than 2, some visibilities would be discarded.

    :param vis: Visibility to be degridded
    :param griddata: GridData containing image
    :param cf: Convolution function (as GridData)
    :return: Visibility
    """
    assert (
        vis.visibility_acc.polarisation_frame
        == griddata.griddata_acc.polarisation_frame
    )
    assert (
        cf.convolutionfunction_acc.polarisation_frame
        == griddata.griddata_acc.polarisation_frame
    )

    newvis = vis.copy(deep=True, zero=True)

    vis_to_im = numpy.round(
        griddata.griddata_acc.griddata_wcs.sub([4]).wcs_world2pix(
            vis.frequency.data, 0
        )[0]
    ).astype("int")

    nrows, nbaselines, nvchan, nvpol = vis.vis.shape
    fvist = numpy.zeros([nvpol, nvchan, nrows * nbaselines], dtype="complex")

    _, _, _, _, _, gv, gu = cf["pixels"].data.shape

    du = gu // 2
    dv = gv // 2

    gd = griddata["pixels"].data
    scf = cf["pixels"].data
    for vchan in range(nvchan):
        imchan = vis_to_im[vchan]
        (
            pu_grid,
            pu_offset,
            pv_grid,
            pv_offset,
            pwc_grid,
            _,
        ) = convolution_mapping_visibility(vis, griddata, vchan, cf)
        num_skipped = 0
        for pol in range(nvpol):
            for row in range(nrows * nbaselines):
                # skipped over underflows
                if (
                    pv_grid[row] - dv < 0
                    or pv_grid[row] + dv >= gd.shape[2]
                    or pu_grid[row] - du < 0
                    or pu_grid[row] + du >= gd.shape[3]
                ):
                    num_skipped += 1
                    continue

                subgrid = gd[
                    imchan,
                    pol,
                    (pv_grid[row] - dv) : (pv_grid[row] + dv),
                    (pu_grid[row] - du) : (pu_grid[row] + du),
                ]

                subcf = scf[
                    imchan,
                    pol,
                    pwc_grid[row],
                    pv_offset[row],
                    pu_offset[row],
                    :,
                    :,
                ]
                fvist[pol, vchan, row] = numpy.einsum("ij,ij", subgrid, subcf)
            if num_skipped > 0:
                log.warning(
                    "warning gridding: skipped %d visbility", num_skipped
                )

    newvis["vis"].data[...] = fvist.T.reshape(
        [nrows, nbaselines, nvchan, nvpol]
    )

    return newvis


def fft_griddata_to_image(griddata, template, gcf=None):
    """FFT griddata after applying gcf

     If imaginary is true the data array is complex

    :param griddata: GridData to perform FFT with
    :param template: Image template
    :param gcf: Grid correction image
    :return: Image after application
    """
    ny, nx = (
        griddata["pixels"].data.shape[-2],
        griddata["pixels"].data.shape[-1],
    )

    if gcf is None:
        im_data = ifft(griddata["pixels"].data) * float(nx) * float(ny)
    else:
        im_data = (
            ifft(griddata["pixels"].data)
            * gcf["pixels"].data
            * float(nx)
            * float(ny)
        )

    return Image.constructor(
        im_data,
        griddata.griddata_acc.polarisation_frame,
        template.image_acc.wcs,
    )


def fft_image_to_griddata(im, griddata, gcf=None):
    """Fill griddata with transform of im

    :param im: Image
    :param griddata: GridData to be filled
    :param gcf: Grid correction image
    :return: Filled GridData
    """
    # chan, pol, z, u, v, w
    assert (
        im.image_acc.polarisation_frame
        == griddata.griddata_acc.polarisation_frame
    )

    if gcf is None:
        griddata["pixels"].data[...] = fft(im["pixels"].data)[...]
    else:
        griddata["pixels"].data[...] = fft(
            im["pixels"].data * gcf["pixels"].data
        )[...]

    return griddata<|MERGE_RESOLUTION|>--- conflicted
+++ resolved
@@ -45,15 +45,6 @@
 
 
 def convolution_mapping_visibility(vis, griddata, chan, cf=None):
-<<<<<<< HEAD
-    """Find the mappings between visibility, griddata,
-    and convolution function
-
-    :param vis:
-    :param griddata:
-    :param chan:
-    :param cf:
-=======
     """
     Find the mappings between visibility, griddata,
     and convolution function
@@ -62,7 +53,6 @@
     :param griddata: GridData
     :param chan: The channel to be gridded
     :param cf: ConvolutionFunction
->>>>>>> f7d8ffaa
     :return:
     """
     assert (
