--- conflicted
+++ resolved
@@ -34,11 +34,7 @@
     """Convert clean beam in pixels to deg deg, deg
 
     :param im: Image
-<<<<<<< HEAD
-    :param beam_pixels:
-=======
     :param beam_pixels: Beam size in pixels
->>>>>>> f7d8ffaa
     :return: dict e.g. {"bmaj":0.1, "bmin":0.05, "bpa":-60.0}.
              Units are deg, deg, deg
     """
@@ -63,11 +59,7 @@
 def convert_clean_beam_to_pixels(model, clean_beam):
     """Convert clean beam to pixels
 
-<<<<<<< HEAD
-    :param model:
-=======
     :param model: Model image containing beam information
->>>>>>> f7d8ffaa
     :param clean_beam: e.g. {"bmaj":0.1, "bmin":0.05, "bpa":-60.0}.
                 Units are deg, deg, deg
     :return:
@@ -150,11 +142,7 @@
         )
 
 
-<<<<<<< HEAD
 def convert_polimage_to_stokes(im: Image):
-=======
-def convert_polimage_to_stokes(im: Image, complex_image=False):
->>>>>>> f7d8ffaa
     """Convert a polarisation image to stokes IQUV (complex)
 
     For example:
@@ -171,15 +159,12 @@
     """
     assert im["pixels"].data.dtype == "complex", im["pixels"].data.dtype
 
-<<<<<<< HEAD
-=======
     def _to_required(cimarr):
         if complex_image:
             return cimarr
         else:
             return numpy.real(cimarr)
 
->>>>>>> f7d8ffaa
     if im.image_acc.polarisation_frame == PolarisationFrame("linear"):
         cimarr = convert_linear_to_stokes(im["pixels"].data)
         cimarr = _to_required(cimarr)
