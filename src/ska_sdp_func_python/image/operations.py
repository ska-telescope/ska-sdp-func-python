"""
Image operations visible to the Execution Framework as Components
"""

__all__ = [
    "convert_polimage_to_stokes",
    "convert_stokes_to_polimage",
    "convert_clean_beam_to_degrees",
    "convert_clean_beam_to_pixels",
]

import logging
import warnings

import numpy
from astropy.wcs import FITSFixedWarning
from ska_sdp_datamodels.image.image_create import create_image
from ska_sdp_datamodels.image.image_model import Image
from ska_sdp_datamodels.science_data_model.polarisation_functions import (
    convert_circular_to_stokes,
    convert_linear_to_stokes,
    convert_stokes_to_circular,
    convert_stokes_to_linear,
)
from ska_sdp_datamodels.science_data_model.polarisation_model import (
    PolarisationFrame,
)

warnings.simplefilter("ignore", FITSFixedWarning)
log = logging.getLogger("func-python-logger")


def convert_clean_beam_to_degrees(im, beam_pixels):
    """Convert clean beam in pixels to deg deg, deg

    :param im: Image
<<<<<<< HEAD
    :param beam_pixels:
    :return: dict e.g. {"bmaj":0.1, "bmin":0.05, "bpa":-60.0}.
             Units are deg, deg, deg
=======
    :param beam_pixels: Beam size in pixels
    :return: dict e.g. {"bmaj":0.1, "bmin":0.05, "bpa":-60.0}. Units are deg, deg, deg
>>>>>>> 38e1df1e
    """
    # cellsize in radians
    cellsize = numpy.deg2rad(im.image_acc.wcs.wcs.cdelt[1])
    to_mm = numpy.sqrt(8.0 * numpy.log(2.0))
    if beam_pixels[1] > beam_pixels[0]:
        clean_beam = {
            "bmaj": numpy.rad2deg(beam_pixels[1] * cellsize * to_mm),
            "bmin": numpy.rad2deg(beam_pixels[0] * cellsize * to_mm),
            "bpa": numpy.rad2deg(beam_pixels[2]),
        }
    else:
        clean_beam = {
            "bmaj": numpy.rad2deg(beam_pixels[0] * cellsize * to_mm),
            "bmin": numpy.rad2deg(beam_pixels[1] * cellsize * to_mm),
            "bpa": numpy.rad2deg(beam_pixels[2]) + 90.0,
        }
    return clean_beam


def convert_clean_beam_to_pixels(model, clean_beam):
    """Convert clean beam to pixels

<<<<<<< HEAD
    :param model:
    :param clean_beam: e.g. {"bmaj":0.1, "bmin":0.05, "bpa":-60.0}.
                Units are deg, deg, deg
=======
    :param model: Model image containing beam information
    :param clean_beam: e.g. {"bmaj":0.1, "bmin":0.05, "bpa":-60.0}. Units are deg, deg, deg
>>>>>>> 38e1df1e
    :return:
    """
    to_mm = numpy.sqrt(8.0 * numpy.log(2.0))
    # Cellsize in radians
    cellsize = numpy.deg2rad(model.image_acc.wcs.wcs.cdelt[1])
    # Beam in pixels
    beam_pixels = (
        numpy.deg2rad(clean_beam["bmin"]) / (cellsize * to_mm),
        numpy.deg2rad(clean_beam["bmaj"]) / (cellsize * to_mm),
        numpy.deg2rad(clean_beam["bpa"]),
    )
    return beam_pixels


def convert_stokes_to_polimage(
    im: Image, polarisation_frame: PolarisationFrame
):
    """Convert a stokes image in IQUV to polarisation_frame

    For example::
        impol = convert_stokes_to_polimage(imIQUV, PolarisationFrame('linear'))

    :param im: Image to be converted
    :param polarisation_frame: desired polarisation frame
    :returns: Complex image

    See also
        :py:func:`ska_sdp_func_python.image.operations.convert_polimage_to_stokes`
        :py:func:`ska_sdp_datamodels.polarisation.convert_circular_to_stokes`
        :py:func:`ska_sdp_datamodels.polarisation.convert_linear_to_stokes`
    """

    if polarisation_frame == PolarisationFrame("linear"):
        cimarr = convert_stokes_to_linear(im["pixels"].data)
        return create_image(
            cimarr["pixels"].data.shape[3],
            cellsize=numpy.deg2rad(
                numpy.abs(cimarr.image_acc.wcs.wcs.cdelt[1])
            ),
            phasecentre=cimarr.image_acc.phasecentre,
        )
    elif polarisation_frame == PolarisationFrame("linearnp"):
        cimarr = convert_stokes_to_linear(im["pixels"].data)
        return create_image(
            cimarr["pixels"].data.shape[3],
            cellsize=numpy.deg2rad(
                numpy.abs(cimarr.image_acc.wcs.wcs.cdelt[1])
            ),
            phasecentre=cimarr.image_acc.phasecentre,
        )
    elif polarisation_frame == PolarisationFrame("circular"):
        cimarr = convert_stokes_to_circular(im["pixels"].data)
        return create_image(
            cimarr["pixels"].data.shape[3],
            cellsize=numpy.deg2rad(
                numpy.abs(cimarr.image_acc.wcs.wcs.cdelt[1])
            ),
            phasecentre=cimarr.image_acc.phasecentre,
        )
    elif polarisation_frame == PolarisationFrame("circularnp"):
        cimarr = convert_stokes_to_circular(im["pixels"].data)
        return create_image(
            cimarr["pixels"].data.shape[3],
            cellsize=numpy.deg2rad(
                numpy.abs(cimarr.image_acc.wcs.wcs.cdelt[1])
            ),
            phasecentre=cimarr.image_acc.phasecentre,
        )
    elif polarisation_frame == PolarisationFrame("stokesI"):
        return create_image(
            im["pixels"].data.astype("complex"),
            im.image_acc.wcs,
            PolarisationFrame("stokesI"),
        )
    else:
        raise ValueError(
            "Cannot convert stokes to %s" % (polarisation_frame.type)
        )


def convert_polimage_to_stokes(im: Image, complex_image=False):
    """Convert a polarisation image to stokes IQUV (complex)

    For example:
        imIQUV = convert_polimage_to_stokes(impol)

    :param im: Complex Image in linear or circular
    :param complex_image: Return complex image?
    :returns: Complex or Real image

    See also
        :py:func:`ska_sdp_func_python.image.operations.convert_stokes_to_polimage`
        :py:func:`ska_sdp_datamodels.polarisation.convert_stokes_to_circular`
        :py:func:`ska_sdp_datamodels.polarisation.convert_stokes_to_linear`

    """
    assert im["pixels"].data.dtype == "complex", im["pixels"].data.dtype

    def _to_required(cimarr):
        if complex_image:
            return cimarr
        else:
            return numpy.real(cimarr)

    if im.image_acc.polarisation_frame == PolarisationFrame("linear"):
        cimarr = convert_linear_to_stokes(im["pixels"].data)
        cimarr = _to_required(cimarr)
        return create_image(
            cimarr["pixels"].data.shape[3],
            cellsize=numpy.deg2rad(
                numpy.abs(cimarr.image_acc.wcs.wcs.cdelt[1])
            ),
            phasecentre=cimarr.image_acc.phasecentre,
        )
    elif im.image_acc.polarisation_frame == PolarisationFrame("linearnp"):
        cimarr = convert_linear_to_stokes(im["pixels"].data)
        cimarr = _to_required(cimarr)
        return create_image(
            cimarr["pixels"].data.shape[3],
            cellsize=numpy.deg2rad(
                numpy.abs(cimarr.image_acc.wcs.wcs.cdelt[1])
            ),
            phasecentre=cimarr.image_acc.phasecentre,
        )
    elif im.image_acc.polarisation_frame == PolarisationFrame("circular"):
        cimarr = convert_circular_to_stokes(im["pixels"].data)
        cimarr = _to_required(cimarr)
        return create_image(
            cimarr["pixels"].data.shape[3],
            cellsize=numpy.deg2rad(
                numpy.abs(cimarr.image_acc.wcs.wcs.cdelt[1])
            ),
            phasecentre=cimarr.image_acc.phasecentre,
        )
    elif im.image_acc.polarisation_frame == PolarisationFrame("circularnp"):
        cimarr = convert_circular_to_stokes(im["pixels"].data)
        cimarr = _to_required(cimarr)
        return create_image(
            cimarr["pixels"].data.shape[3],
            cellsize=numpy.deg2rad(
                numpy.abs(cimarr.image_acc.wcs.wcs.cdelt[1])
            ),
            phasecentre=cimarr.image_acc.phasecentre,
        )
    elif im.image_acc.polarisation_frame == PolarisationFrame("stokesI"):
        return create_image(
            im["pixels"].data.shape[3],
            cellsize=numpy.deg2rad(numpy.abs(im.image_acc.wcs.wcs.cdelt[1])),
            phasecentre=im.image_acc.phasecentre,
        )
    else:
        raise ValueError(
            "Cannot convert %s to stokes"
            % (im.image_acc.polarisation_frame.type)
        )<|MERGE_RESOLUTION|>--- conflicted
+++ resolved
@@ -34,14 +34,9 @@
     """Convert clean beam in pixels to deg deg, deg
 
     :param im: Image
-<<<<<<< HEAD
-    :param beam_pixels:
+    :param beam_pixels: Beam size in pixels
     :return: dict e.g. {"bmaj":0.1, "bmin":0.05, "bpa":-60.0}.
              Units are deg, deg, deg
-=======
-    :param beam_pixels: Beam size in pixels
-    :return: dict e.g. {"bmaj":0.1, "bmin":0.05, "bpa":-60.0}. Units are deg, deg, deg
->>>>>>> 38e1df1e
     """
     # cellsize in radians
     cellsize = numpy.deg2rad(im.image_acc.wcs.wcs.cdelt[1])
@@ -64,14 +59,9 @@
 def convert_clean_beam_to_pixels(model, clean_beam):
     """Convert clean beam to pixels
 
-<<<<<<< HEAD
-    :param model:
+    :param model: Model image containing beam information
     :param clean_beam: e.g. {"bmaj":0.1, "bmin":0.05, "bpa":-60.0}.
                 Units are deg, deg, deg
-=======
-    :param model: Model image containing beam information
-    :param clean_beam: e.g. {"bmaj":0.1, "bmin":0.05, "bpa":-60.0}. Units are deg, deg, deg
->>>>>>> 38e1df1e
     :return:
     """
     to_mm = numpy.sqrt(8.0 * numpy.log(2.0))
