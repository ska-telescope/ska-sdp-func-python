<<<<<<< HEAD
=======
# pylint: disable=inconsistent-return-statements
>>>>>>> 38e1df1e
"""
Functions that define and manipulate images.
Images are just data and a World Coordinate System.
"""

__all__ = ["image_channel_iter", "image_raster_iter"]

import collections.abc
import logging

import numpy
from ska_sdp_datamodels.image.image_create import create_image
from ska_sdp_datamodels.image.image_model import Image

from ska_sdp_func_python.util.array_functions import tukey_filter

log = logging.getLogger("func-python-logger")


# pylint: disable=inconsistent-return-statements
def image_raster_iter(
    im: Image, facets=1, overlap=0, taper="flat", make_flat=False
):
    """Create an image_raster_iter generator,
    returning a list of subimages, optionally with overlaps

     The WCS is adjusted appropriately for each raster element.
     Hence this is a coordinate-aware way to iterate through an image.

     The argument make_flat means that the subimages contain
     constant values. This is useful for dealing with overlaps
     in gather operations.

     Provided we don't break reference semantics, memory
     should be conserved. However make_flat creates a new set
     of images and thus reference semantics dont hold.

     To update the image in place::

         for r in image_raster_iter(im, facets=2):
             r["pixels"].data[...] = numpy.sqrt(r["pixels"].data[...])

     Note that some combinations of image size, facets,
     and overlap are invalid. In these cases,
     an exception (ValueError) is raised.

     In the case where make_flat is true, the subimages returned
     have tapers applied in the overlap region.
     This is used by py:func:`gather_scatter.image_gather_facets`
     to merge subimages into one image.

     A taper is applied in the overlap regions.
     None implies a constant value, linear is a ramp,
     quadratic is parabolic at the ends, and tukey is the tukey function.

    :param im: Image
    :param facets: Number of image partitions on each axis (2)
    :param overlap: overlap in pixels
    :param taper: method of tapering at the edges:
                    'flat' or 'linear' or 'quadratic' or 'tukey'
    :param make_flat: Make the flat images
    :returns: Generator of images

     See also
        :py:func:`ska_sdp_func_python.image.gather_scatter.image_gather_facets`
        :py:func:`ska_sdp_func_python.image.gather_scatter.image_scatter_facets`
        :py:func:`ska_sdp_func_python.util.array_functions.tukey_filter`
    """

    assert isinstance(im, Image), im
    assert im.image_acc.is_canonical()

    if im is None:
        return im

    nchan, npol, ny, nx = im["pixels"].data.shape
    assert facets <= ny, "Cannot have more raster elements than pixels"
    assert facets <= nx, "Cannot have more raster elements than pixels"

    assert facets >= 1, "Facets cannot be zero or less"
    assert overlap >= 0, "Overlap must be zero or greater"

    if facets == 1:
        yield im
    else:

        if overlap >= (nx // facets) or overlap >= (ny // facets):
            raise ValueError(
                f"Overlap in facets is too large {nx}, {facets}, {overlap}"
            )

        # Size of facet
        dx = nx // facets
        dy = ny // facets

        # Step between facets
        sx = dx - 2 * overlap
        sy = dy - 2 * overlap

        def taper_linear(npixels, over):
            taper1d = numpy.ones(npixels)
            ramp = numpy.arange(0, over).astype(float) / float(over)

            taper1d[:over] = ramp
            taper1d[(npixels - over) : npixels] = 1.0 - ramp
            return taper1d

        def taper_quadratic(npixels, over):
            taper1d = numpy.ones(npixels)
            ramp = numpy.arange(0, over).astype(float) / float(over)

            quadratic_ramp = numpy.ones(over)
            quadratic_ramp[0 : over // 2] = 2.0 * ramp[0 : over // 2] ** 2
            quadratic_ramp[over // 2 :] = (
                1 - 2.0 * ramp[over // 2 : 0 : -1] ** 2
            )

            taper1d[:over] = quadratic_ramp
            taper1d[(npixels - over) : npixels] = 1.0 - quadratic_ramp
            return taper1d

        def taper_tukey(npixels, over):

            xs = numpy.arange(npixels) / float(npixels)
            r = 2 * over / npixels
            taper1d = [tukey_filter(x, r) for x in xs]

            return taper1d

        def taper_flat(npixels, over):
            return numpy.ones([npixels])

        i = 0
        for fy in range(facets):
            y = ny // 2 + sy * (fy - facets // 2) - overlap
            for fx in range(facets):
                x = nx // 2 + sx * (fx - facets // 2) - overlap
                if x < 0 or x + dx > nx:
                    raise ValueError(f"overlap too large: starting point {x}")
                wcs = im.image_acc.wcs.deepcopy()
                wcs.wcs.crpix[0] -= x
                wcs.wcs.crpix[1] -= y
                # yield image from slice (reference!)
                subim = Image.constructor(
                    im["pixels"].data[..., y : y + dy, x : x + dx],
                    im.image_acc.polarisation_frame,
                    wcs,
                )

                if overlap > 0 and make_flat:
                    flat = create_image(
                        subim["pixels"].data.shape[3],
                        cellsize=numpy.deg2rad(numpy.abs(wcs.wcs.cdelt[1])),
                        phasecentre=im.image_acc.phasecentre,
                    )
                    if taper == "linear":
                        flat["pixels"].data[..., :, :] = numpy.outer(
                            taper_linear(dy, overlap),
                            taper_linear(dx, overlap),
                        )
                    elif taper == "quadratic":
                        flat["pixels"].data[..., :, :] = numpy.outer(
                            taper_quadratic(dy, overlap),
                            taper_quadratic(dx, overlap),
                        )
                    elif taper == "tukey":
                        flat["pixels"].data[..., :, :] = numpy.outer(
                            taper_tukey(dy, overlap), taper_tukey(dx, overlap)
                        )
                    else:
                        flat["pixels"].data[..., :, :] = numpy.outer(
                            taper_flat(dy, overlap), taper_flat(dx, overlap)
                        )
                    yield flat
                else:
                    yield subim
                i += 1


def image_channel_iter(im: Image, subimages=1) -> collections.abc.Iterable:
    """
    Create a image_channel_iter generator, returning images

    The WCS is adjusted appropriately for each raster element.
    Hence this is a coordinate-aware way to iterate through an image.

    Provided we don't break reference semantics, memory should be conserved

    To update the image in place::

         for r in image_channel_iter(im, subimages=nchan):
             r.data[...] = numpy.sqrt(r.data[...])

    :param im: Image
    :param subimages: Number of subimages
    :returns: Generator of images

     See also
        :py:func:`ska_sdp_func_python.image.gather_scatter.image_gather_channels`
        :py:func:`ska_sdp_func_python.image.gather_scatter.image_scatter_channels`
    """

    assert isinstance(im, Image), im
    assert im.image_acc.is_canonical()

    nchan, npol, ny, nx = im["pixels"].data.shape

    assert (
        subimages <= nchan
    ), f"More subimages {subimages} than channels {nchan}"
    step = nchan // subimages
    channels = numpy.array(range(0, nchan, step), dtype="int")
    assert len(channels) == subimages, (
        f"subimages {subimages} does not match length "
        f"of channels {len(channels)}"
    )

    for i, channel in enumerate(channels):
        if i + 1 < len(channels):
            channel_max = channels[i + 1]
        else:
            channel_max = nchan

        # Adjust WCS
        wcs = im.image_acc.wcs.deepcopy()
        wcs.wcs.crpix[3] -= channel

        # Yield image from slice (reference!)
        yield Image.constructor(
            im["pixels"].data[channel:channel_max, ...],
            im.image_acc.polarisation_frame,
            wcs,
        )<|MERGE_RESOLUTION|>--- conflicted
+++ resolved
@@ -1,7 +1,3 @@
-<<<<<<< HEAD
-=======
-# pylint: disable=inconsistent-return-statements
->>>>>>> 38e1df1e
 """
 Functions that define and manipulate images.
 Images are just data and a World Coordinate System.
