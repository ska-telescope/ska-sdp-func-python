--- conflicted
+++ resolved
@@ -45,11 +45,7 @@
 import numpy
 from astropy.convolution import Gaussian2DKernel, convolve_fft
 from astropy.modeling import fitting, models
-<<<<<<< HEAD
-=======
 from scipy.optimize import minpack
-from ska_sdp_datamodels.image.image_create import create_image
->>>>>>> bf28d280
 from ska_sdp_datamodels.image.image_model import Image
 from ska_sdp_datamodels.science_data_model.polarisation_model import (
     PolarisationFrame,
@@ -284,7 +280,6 @@
             polarisation_frame=dirty.image_acc.polarisation_frame,
             clean_beam=dirty.attrs["clean_beam"],
         )
-
         x_im["pixels"].data = numpy.expand_dims(restored_radler, axis=(0, 1))
         comp_image_list.append(x_im)
 
